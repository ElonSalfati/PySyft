from syft import TensorBase
import syft
import unittest
from syft import tensor
import numpy as np
import math
import pytest


# Here's our "unit tests".
class DimTests(unittest.TestCase):
    def test_dim_one(self):
        t = TensorBase(np.array([1, 2, 3]))
        self.assertTrue(t.dim() == 1)

    def test_view(self):
        t = TensorBase([1.0, 2.0, 3.0])
        self.assertTrue(syft.equal(t.view(-1, 1), TensorBase(np.array([[1], [2], [3]]))))

    def test_as_view(self):
        t = TensorBase(np.array([1.0, 2.0, 3.0]))
        t1 = t.view([-1, 1])
        print(t.data.dtype)
        self.assertTrue(syft.equal(t.view_as(t1), TensorBase(np.array([[1.0], [2.0], [3.0]]))))

    def test_resize(self):
        t = TensorBase(np.array([1.0, 2.0, 3.0]))
        t.resize_([1, 2])
        self.assertEqual(t.data.shape, (1, 2))

    def test_resize_as(self):
        t = TensorBase(np.array([1, 2, 3]))
        t2 = TensorBase(np.array([[1], [2]]))
        t.resize_as_(t2)
        self.assertEqual(t.data.shape, (2, 1))


class DiagTests(unittest.TestCase):
    def test_one_dim_tensor_main_diag(self):
        t = TensorBase(np.array([1, 2, 3]))
        tdiag = t.diag()
        self.assertTrue(syft.equal(tdiag.data, TensorBase(np.array([[1, 0, 0],
                                                                    [0, 2, 0],
                                                                    [0, 0, 3]]))))

    def test_one_dim_tensor_upper_diag(self):
        t = TensorBase(np.array([1, 2, 3]))
        tdiag = t.diag(1)
        self.assertTrue(syft.equal(tdiag.data, TensorBase(np.array([[0, 1, 0, 0],
                                                                    [0, 0, 2, 0],
                                                                    [0, 0, 0, 3],
                                                                    [0, 0, 0, 0]]))))

    def test_one_dim_tensor_below_diag(self):
        t = TensorBase(np.array([1, 2, 3]))
        tdiag = t.diag(-1)
        self.assertTrue(syft.equal(tdiag.data, TensorBase(np.array([[0, 0, 0, 0],
                                                                    [1, 0, 0, 0],
                                                                    [0, 2, 0, 0],
                                                                    [0, 0, 3, 0]]))))

    def test_two_dim_tensor_main_diag(self):
        t = TensorBase(np.array([[0, 1], [2, 3]]))
        tdiag = t.diag()
        self.assertTrue(syft.equal(tdiag.data, TensorBase(np.array([0, 3]))))

    def test_two_dim_tensor_upper_diag(self):
        t = TensorBase(np.array([[0, 1], [2, 3]]))
        tdiag = t.diag(1)
        self.assertTrue(syft.equal(tdiag.data, TensorBase(np.array([1]))))

    def test_two_dim_tensor_below_diag(self):
        t = TensorBase(np.array([[0, 1], [2, 3]]))
        tdiag = t.diag(-1)
        self.assertTrue(syft.equal(tdiag.data, TensorBase(np.array([2]))))


class AddTests(unittest.TestCase):
    def test_simple(self):
        t = TensorBase(np.array([1, 2, 3]))
        self.assertTrue(syft.equal(t + np.array([1, 2, 3]), [2, 4, 6]))

    def test_inplace(self):
        t = TensorBase(np.array([1, 2, 3]))
        t += np.array([1, 2, 3])
        self.assertTrue(syft.equal(t.data, [2, 4, 6]))

    def test_scalar(self):
        t = TensorBase(np.array([1, 2, 3]))
        self.assertTrue(syft.equal(t + 2, [3, 4, 5]))


class CeilTests(unittest.TestCase):
    def test_ceil(self):
        t = TensorBase(np.array([1.4, 2.7, 6.2]))
        tdash = t.ceil()
        self.assertTrue(syft.equal(tdash.data, TensorBase([2, 3, 7])))
        self.assertTrue(syft.equal(t.data, TensorBase([1.4, 2.7, 6.2])))

    def test_ceil_(self):
        t = TensorBase(np.array([1.4, 2.7, 6.2]))
        self.assertTrue(syft.equal(t.ceil_(), [2, 3, 7]))
        self.assertTrue(syft.equal(t.data, [2, 3, 7]))


class ZeroTests(unittest.TestCase):
    def test_zero(self):
        t = TensorBase(np.array([13, 42, 1024]))
        self.assertTrue(syft.equal(t.zero_(), TensorBase([0, 0, 0])))

        t = TensorBase(np.array([13.1, 42.2, 1024.4]))
        self.assertTrue(syft.equal(t.zero_(), TensorBase([0.0, 0.0, 0.0])))


class FloorTests(unittest.TestCase):
    def test_floor(self):
        t = TensorBase(np.array([1.4, 2.7, 6.2]))
        self.assertTrue(syft.equal(t.floor_(), [1., 2., 6.]))
        self.assertTrue(syft.equal(t.data, [1., 2., 6.]))


class SubTests(unittest.TestCase):
    def test_simple(self):
        t = TensorBase(np.array([1, 2, 3]))
        self.assertTrue(syft.equal(t - np.array([1, 2, 3]), [0, 0, 0]))

    def test_inplace(self):
        t = TensorBase(np.array([1, 2, 3]))
        t -= np.array([1, 2, 3])
        self.assertTrue(syft.equal(t.data, [0, 0, 0]))

    def test_scalar(self):
        t = TensorBase(np.array([1, 2, 3]))
        self.assertTrue(syft.equal(t - 1, [0, 1, 2]))


class MaxTests(unittest.TestCase):
    def test_no_dim(self):
        t = TensorBase(np.array([[0.77937768, 0.51022484, 0.49155195, 0.02769902], [0.03777148, 0.13020167, 0.02155692, 0.69574893]]))
        self.assertTrue(t.max() == 0.77937768)

    def test_axis(self):
        t = TensorBase(np.array([[0.77937768, 0.51022484, 0.49155195, 0.02769902], [0.03777148, 0.13020167, 0.02155692, 0.69574893]]))
        result = t.max(axis=1)
        self.assertTrue(syft.equal(result, [0.77937768, 0.69574893]))
        result = t.max(axis=0)
        self.assertTrue(syft.equal(result, [0.77937768, 0.51022484, 0.49155195, 0.69574893]))


class MultTests(unittest.TestCase):
    def test_simple(self):
        t = TensorBase(np.array([1, 2, 3]))
        self.assertTrue(syft.equal(t * np.array([1, 2, 3]), [1, 4, 9]))

    def test_inplace(self):
        t = TensorBase(np.array([1, 2, 3]))
        t *= np.array([1, 2, 3])
        self.assertTrue(syft.equal(t.data, [1, 4, 9]))

    def test_scalar(self):
        t = TensorBase(np.array([1, 2, 3]))
        self.assertTrue(syft.equal(t * 2, [2, 4, 6]))


class DivTests(unittest.TestCase):
    def test_simple(self):
        t = TensorBase(np.array([2, 4, 8]))
        self.assertTrue(syft.equal(t / np.array([2, 2, 2]), [1, 2, 4]))

    def test_inplace(self):
        t = TensorBase(np.array([2, 4, 8]))
        t /= np.array([2, 2, 2])
        self.assertTrue(syft.equal(t.data, [1, 2, 4]))

        t = TensorBase(np.array([1, 7, 11]))
        t /= np.array([3, 2, 9])
        self.assertTrue(syft.equal(t, [1 / 3, 7 / 2, 11 / 9]))

    def test_scalar(self):
        t = TensorBase(np.array([2, 4, 6]))
        self.assertTrue(syft.equal(t / 2, [1, 2, 3]))


class AbsTests(unittest.TestCase):
    def test_abs(self):
        t = TensorBase(np.array([-1, -2, 3]))
        self.assertTrue(np.array_equal(t.abs(), TensorBase([1, 2, 3])))

    def test_abs_(self):
        t = TensorBase(np.array([-1, -2, 3]))
        self.assertTrue(np.array_equal(t.abs_(), TensorBase([1, 2, 3])))


class ShapeTests(unittest.TestCase):
    def test_shape(self):
        t = TensorBase(np.array([[0, 1], [0, 5]]))
        self.assertTrue(syft.equal(t.shape(), (2, 2)))


class SqrtTests(unittest.TestCase):
    def test_sqrt(self):
        t = TensorBase(np.array([[0, 4], [9, 16]]))

        self.assertTrue(syft.equal(t.sqrt(), TensorBase([[0, 2], [3, 4]])))

    def test_sqrt_(self):
        t = TensorBase(np.array([[0, 4], [9, 16]]))
        t.sqrt_()
        self.assertTrue(syft.equal(t, TensorBase([[0, 2], [3, 4]])))


class SumTests(unittest.TestCase):
    def test_dim_none_int(self):
        t = TensorBase(np.array([1, 2, 3]))
        self.assertTrue(syft.equal(t.sum(), 6))

    def test_dim_is_not_none_int(self):
        t = TensorBase(np.array([[0, 1], [0, 5]]))
        self.assertTrue(syft.equal(t.sum(dim=1), [1, 5]))


class EqualTests(unittest.TestCase):
    def test_equal(self):
        t1 = TensorBase(np.array([1.2, 2, 3]))
        t2 = TensorBase(np.array([1.2, 2, 3]))
        self.assertTrue(syft.equal(t1, t2))

    def test_equal_operation(self):
        t1 = TensorBase(np.array([1, 2.4, 3]))
        t2 = TensorBase(np.array([1, 2.4, 3]))
        self.assertTrue(t1 == t2)

    def test_not_equal(self):
        t1 = TensorBase(np.array([1, 2, 3]))
        t2 = TensorBase(np.array([1, 4, 3]))
        self.assertFalse(syft.equal(t1, t2))

    def test_shape_not_equal(self):
        t1 = TensorBase(np.array([1, 2]))
        t2 = TensorBase(np.array([1, 4, 3]))
        self.assertFalse(syft.equal(t1, t2))

    def test_inequality_operation(self):
        t1 = TensorBase(np.array([1, 2, 3]))
        t2 = TensorBase(np.array([1, 4, 5]))
        self.assertTrue(t1 != t2)

    def test_shape_inequality_operation(self):
        t1 = TensorBase(np.array([1, 2]))
        t2 = TensorBase(np.array([1, 4, 5]))
        self.assertTrue(t1 != t2)


class SigmoidTests(unittest.TestCase):
    def test_sigmoid(self):
        t1 = TensorBase(np.array([1.2, 3.3, 4]))
        self.assertTrue(syft.equal(t1.sigmoid_(), TensorBase(
            [0.76852478, 0.96442881, 0.98201379])))


class AddmmTests(unittest.TestCase):
    def test_addmm_1d(self):
        t1 = TensorBase(np.array([1, 2, 3]))
        t2 = TensorBase(np.array([2, 3, 4]))
        mat = TensorBase(np.array([5]))
        out = t1.addmm(t2, mat, beta=2, alpha=2)
        self.assertTrue(np.array_equal(out.data, [50]))

    def test_addmm_2d(self):
        t1 = TensorBase(np.array([[1, 2], [1, 2]]))
        t2 = TensorBase(np.array([[1, 2], [1, 2]]))
        mat = TensorBase(np.array([[2, 3], [3, 4]]))
        out = t1.addmm(t2, mat, beta=2, alpha=2)
        self.assertTrue(np.array_equal(out.data, [[10, 18], [12, 20]]))

    def test_addmm_1d_(self):
        t1 = TensorBase(np.array([1, 2, 3]))
        t2 = TensorBase(np.array([2, 3, 4]))
        mat = TensorBase(np.array([5]))
        t1.addmm_(t2, mat, beta=2, alpha=2)
        self.assertTrue(np.array_equal(t1.data, [50]))

    def test_addmm_2d_(self):
        t1 = TensorBase(np.array([[1, 2], [1, 2]]))
        t2 = TensorBase(np.array([[1, 2], [1, 2]]))
        mat = TensorBase(np.array([[2, 3], [3, 4]]))
        t1.addmm_(t2, mat, beta=2, alpha=2)
        self.assertTrue(np.array_equal(t1.data, [[10, 18], [12, 20]]))


class AddcmulTests(unittest.TestCase):
    def test_addcmul_1d(self):
        t1 = TensorBase(np.array([1, 2, 3]))
        t2 = TensorBase(np.array([2, 3, 4]))
        mat = TensorBase(np.array([5]))
        out = t1.addcmul(t2, mat, value=2)
        self.assertTrue(np.array_equal(out.data, [9, 17, 29]))

    def test_addcmul_2d(self):
        t1 = TensorBase(np.array([[1, 2], [1, 2]]))
        t2 = TensorBase(np.array([[1, 2], [1, 2]]))
        mat = TensorBase(np.array([[2, 3], [3, 4]]))
        out = t1.addcmul(t2, mat, value=2)
        self.assertTrue(np.array_equal(out.data, [[4, 11], [5, 12]]))

    def test_addcmul_1d_(self):
        t1 = TensorBase(np.array([1, 2, 3]))
        t2 = TensorBase(np.array([2, 3, 4]))
        mat = TensorBase(np.array([5]))
        t1.addcmul_(t2, mat, value=2)
        self.assertTrue(np.array_equal(t1.data, [9, 17, 29]))

    def test_addcmul_2d_(self):
        t1 = TensorBase(np.array([[1, 2], [1, 2]]))
        t2 = TensorBase(np.array([[1, 2], [1, 2]]))
        mat = TensorBase(np.array([[2, 3], [3, 4]]))
        t1.addcmul_(t2, mat, value=2)
        self.assertTrue(np.array_equal(t1.data, [[4, 11], [5, 12]]))


class AddcdivTests(unittest.TestCase):
    def test_addcdiv_1d(self):
        t1 = TensorBase(np.array([1, 2, 3]))
        t2 = TensorBase(np.array([2, 5, 4]))
        mat = TensorBase(np.array([5]))
        out = t1.addcdiv(t2, mat, value=2)
        self.assertTrue(np.array_equal(out.data, [6., 5.8, 6.5]))

    def test_addcdiv_2d(self):
        t1 = TensorBase(np.array([[1, 2], [1, 2]]))
        t2 = TensorBase(np.array([[1, 2], [1, 2]]))
        mat = TensorBase(np.array([[2, 3], [3, 4]]))
        out = t1.addcdiv(t2, mat, value=2)
        self.assertTrue(np.array_equal(out.data, [[4., 5.], [5., 6.]]))

    def test_addcdiv_1d_(self):
        t1 = TensorBase(np.array([1, 2, 3]))
        t2 = TensorBase(np.array([2, 5, 4]))
        mat = TensorBase(np.array([5]))
        t1.addcdiv_(t2, mat, value=2)
        self.assertTrue(np.array_equal(t1.data, [6., 5.8, 6.5]))

    def test_addcdiv_2d_(self):
        t1 = TensorBase(np.array([[1, 2], [1, 2]]))
        t2 = TensorBase(np.array([[1, 2], [1, 2]]))
        mat = TensorBase(np.array([[2, 3], [3, 4]]))
        t1.addcdiv_(t2, mat, value=2)
        self.assertTrue(np.array_equal(t1.data, [[4., 5.], [5., 6.]]))


class AddmvTests(unittest.TestCase):
    def test_addmv(self):
        t1 = TensorBase(np.array([1, 2]))
        vec = TensorBase(np.array([1, 2, 3, 4]))
        mat = TensorBase(np.array([[2, 3, 3, 4], [5, 6, 6, 7]]))
        out = t1.addmv(mat, vec, beta=2, alpha=2)
        self.assertTrue(np.array_equal(out.data, [68, 130]))

    def test_addmv_(self):
        t1 = TensorBase(np.array([1, 2]))
        vec = TensorBase(np.array([1, 2, 3, 4]))
        mat = TensorBase(np.array([[2, 3, 3, 4], [5, 6, 6, 7]]))
        t1.addmv_(mat, vec, beta=2, alpha=2)
        self.assertTrue(np.array_equal(t1.data, [68, 130]))


class BmmTests(unittest.TestCase):
    def test_bmm_size(self):
        t1 = TensorBase(np.random.rand(4, 3, 2))
        t2 = TensorBase(np.random.rand(4, 2, 1))
        out = t1.bmm(t2)
        self.assertTupleEqual(out.shape(), (4, 3, 1))

    def test_bmm(self):
        t1 = TensorBase(np.array([[[3, 1]], [[1, 2]]]))
        t2 = TensorBase(np.array([[[1], [3]], [[4], [8]]]))
        out = t1.bmm(t2)
        test_result = np.array([[[6]], [[20]]])
        self.assertTrue(np.array_equal(out.data, test_result))


class AddbmmTests(unittest.TestCase):
    def test_addbmm(self):
        t1 = TensorBase(np.array([[[3, 4], [5, 6]], [[7, 8], [1, 2]]]))
        t2 = TensorBase(np.array([[[3, 5], [5, 7]], [[7, 9], [1, 3]]]))
        mat = TensorBase(np.array([[2, 3], [3, 4]]))
        out = t1.addbmm(t2, mat, beta=2, alpha=2)
        self.assertTrue(np.array_equal(out.data, [[176, 266], [114, 172]]))

    def test_addbmm_(self):
        t1 = TensorBase(np.array([[[3, 4], [5, 6]], [[7, 8], [1, 2]]]))
        t2 = TensorBase(np.array([[[3, 5], [5, 7]], [[7, 9], [1, 3]]]))
        mat = TensorBase(np.array([[2, 3], [3, 4]]))
        t1.addbmm_(t2, mat, beta=2, alpha=2)
        self.assertTrue(np.array_equal(t1.data, [[176, 266], [114, 172]]))


class BaddbmmTests(unittest.TestCase):
    def test_baddbmm(self):
        t1 = TensorBase(np.array([[[3, 4], [5, 6]], [[7, 8], [1, 2]]]))
        t2 = TensorBase(np.array([[[3, 5], [5, 7]], [[7, 9], [1, 3]]]))
        mat = TensorBase(np.array([[[2, 3], [3, 4]], [[4, 5], [5, 6]]]))
        out = t1.baddbmm(t2, mat, beta=2, alpha=2)
        self.assertTrue(np.array_equal(out.data, [[[62, 92], [96, 142]],
                                                  [[122, 184], [28, 42]]]))

    def test_baddbmm_(self):
        t1 = TensorBase(np.array([[[3, 4], [5, 6]], [[7, 8], [1, 2]]]))
        t2 = TensorBase(np.array([[[3, 5], [5, 7]], [[7, 9], [1, 3]]]))
        mat = TensorBase(np.array([[[2, 3], [3, 4]], [[4, 5], [5, 6]]]))
        t1.baddbmm_(t2, mat, beta=2, alpha=2)
        self.assertTrue(np.array_equal(t1.data, [[[62, 92], [96, 142]],
                                                 [[122, 184], [28, 42]]]))


class PermuteTests(unittest.TestCase):
    # WARNING: don't change the name of this function
    def dest3d(self):
        t = TensorBase(np.ones((2, 3, 5)))
        tdash = t.permute((2, 0, 1))
        self.assertTrue(tdash.data.shape == [5, 2, 3])
        self.assertTrue(t.data.shape == [2, 3, 5])


class TransposeTests(unittest.TestCase):
    def test_transpose(self):
        t1 = TensorBase(np.array([[[3, 4], [5, 6]], [[7, 8], [1, 2]]]))
        out1 = t1.transpose(0, 1)
        self.assertTrue(np.array_equal(out1.data, [[[3, 4], [7, 8]],
                                                   [[5, 6], [1, 2]]]))
        out2 = t1.transpose(0, 2)
        self.assertTrue(np.array_equal(out2.data, [[[3, 7], [5, 1]],
                                                   [[4, 8], [6, 2]]]))
        out3 = t1.transpose(1, 2)
        self.assertTrue(np.array_equal(out3.data, [[[3, 5], [4, 6]],
                                                   [[7, 1], [8, 2]]]))

    def test_transpose_(self):
        t1 = TensorBase(np.array([[[3, 4], [5, 6]], [[7, 8], [1, 2]]]))
        t1.transpose_(0, 1)
        self.assertTrue(np.array_equal(t1.data, [[[3, 4], [7, 8]],
                                                 [[5, 6], [1, 2]]]))
        t2 = TensorBase(np.array([[[3, 4], [5, 6]], [[7, 8], [1, 2]]]))
        t2.transpose_(0, 2)
        self.assertTrue(np.array_equal(t2.data, [[[3, 7], [5, 1]],
                                                 [[4, 8], [6, 2]]]))
        t3 = TensorBase(np.array([[[3, 4], [5, 6]], [[7, 8], [1, 2]]]))
        t3.transpose_(1, 2)
        self.assertTrue(np.array_equal(t3.data, [[[3, 5], [4, 6]],
                                                 [[7, 1], [8, 2]]]))

    def test_t(self):
        t1 = TensorBase(np.array([[[3, 4], [5, 6]], [[7, 8], [1, 2]]]))
        out1 = t1.t()
        self.assertTrue(np.array_equal(out1.data, [[[3, 4], [7, 8]],
                                                   [[5, 6], [1, 2]]]))


class UnsqueezeTests(unittest.TestCase):
    def test_unsqueeze(self):
        t1 = TensorBase(np.arange(3 * 4 * 5).reshape((3, 4, 5)))
        for i in range(len(t1.data.shape)):
            out = t1.unsqueeze(i)
            expected_shape = list(t1.data.shape)
            expected_shape.insert(i, 1)
            self.assertTrue(np.array_equal(out.data.shape, expected_shape))

    def test_unsqueeze_(self):
        test_shape = (3, 4, 5)
        for i in range(len(test_shape)):
            t1 = TensorBase(np.arange(3 * 4 * 5).reshape(test_shape))
            expected_shape = list(t1.data.shape)
            expected_shape.insert(i, 1)
            t1.unsqueeze_(i)
            self.assertTrue(np.array_equal(t1.data.shape, expected_shape))


class ExpTests(unittest.TestCase):
    def test_exp(self):
        t3 = TensorBase(np.array([[[1, 3], [3, 5]],
                                  [[5, 7], [9, 1]]]))
        out = t3.exp()
        self.assertTrue(np.allclose(out.data, [[[2.71828183e+00, 2.00855369e+01], [2.00855369e+01, 1.48413159e+02]],
                                               [[1.48413159e+02, 1.09663316e+03], [8.10308393e+03, 2.71828183e+00]]]))

    def test_exp_(self):
        t3 = TensorBase(np.array([[[1, 3], [3, 5]],
                                  [[5, 7], [9, 1]]]))
        t3.exp_()
        self.assertTrue(np.allclose(t3.data, [[[2.71828183e+00, 2.00855369e+01], [2.00855369e+01, 1.48413159e+02]],
                                              [[1.48413159e+02, 1.09663316e+03], [8.10308393e+03, 2.71828183e+00]]]))


class FracTests(unittest.TestCase):
    def test_frac(self):
        t3 = TensorBase(np.array([1.23, 4.56, 7.89]))
        out = t3.frac()
        self.assertTrue(np.allclose(out.data, [0.23, 0.56, 0.89]))

    def test_frac_(self):
        t3 = TensorBase(np.array([1.23, 4.56, 7.89]))
        t3.frac_()
        self.assertTrue(np.allclose(t3.data, [0.23, 0.56, 0.89]))


class RsqrtTests(unittest.TestCase):
    def test_rsqrt(self):
        t1 = TensorBase(np.array([2, 3, 4]))
        out = t1.rsqrt()
        self.assertTrue(np.allclose(out.data, [0.70710678, 0.57735027, 0.5]))

    def test_rsqrt_(self):
        t1 = TensorBase(np.array([2, 3, 4]))
        t1.rsqrt_()
        self.assertTrue(np.allclose(t1.data, [0.70710678, 0.57735027, 0.5]))


class SignTests(unittest.TestCase):
    def test_sign(self):
        t1 = TensorBase(np.array([1, 2, -1, -2]))
        out = t1.sign()
        self.assertTrue(np.array_equal(out.data, [1, 1, -1, -1]))

    def test_sign_(self):
        t1 = TensorBase(np.array([1, 2, -1, -2]))
        t1.sign_()
        self.assertTrue(np.array_equal(t1.data, [1, 1, -1, -1]))


class NumpyTests(unittest.TestCase):
    def test_numpy(self):
        t1 = TensorBase(np.array([[1, 2], [3, 4]]))
        self.assertTrue(np.array_equal(t1.to_numpy(), np.array([[1, 2], [3, 4]])))


class ReciprocalTests(unittest.TestCase):
    def test_reciprocal(self):
        t1 = TensorBase(np.array([2, 3, 4]))
        out = t1.reciprocal()
        self.assertTrue(np.allclose(out.data, [0.5, 0.33333333, 0.25]))

    def test_reciprocal_(self):
        t1 = TensorBase(np.array([2, 3, 4]))
        t1.reciprocal_()
        self.assertTrue(np.allclose(t1.data, [0.5, 0.33333333, 0.25]))


class LogTests(unittest.TestCase):
    def test_log(self):
        t1 = TensorBase(np.array([math.exp(1), math.exp(2), math.exp(3)]))
        self.assertTrue(np.array_equal((t1.log()).data, [1., 2., 3.]))

    def test_log_(self):
        t1 = TensorBase(np.array([math.exp(1), math.exp(2), math.exp(3)]))
        self.assertTrue(np.array_equal((t1.log_()).data, [1., 2., 3.]))

    def test_log_1p(self):
        t1 = TensorBase(np.array([1, 2, 3]))
        self.assertTrue(np.allclose((t1.log1p()).data, [0.69314718, 1.09861229, 1.38629436]))

    def test_log_1p_(self):
        t1 = TensorBase(np.array([1, 2, 3]))
        self.assertTrue(np.allclose((t1.log1p_()).data, [0.69314718, 1.09861229, 1.38629436]))


class ClampTests(unittest.TestCase):
    def test_clamp_int(self):
        t1 = TensorBase(np.arange(10))
        t2 = t1.clamp(minimum=2, maximum=7)
        expected_tensor = TensorBase(np.array([2, 2, 2, 3, 4, 5, 6, 7, 7, 7]))
        self.assertEqual(t2, expected_tensor)

    def test_clamp_float(self):
        t1 = TensorBase(np.arange(1, step=0.1))
        t2 = t1.clamp(minimum=0.2, maximum=0.7)
        expected_tensor = TensorBase(np.array([0.2, 0.2, 0.2, 0.3, 0.4, 0.5, 0.6, 0.7, 0.7, 0.7]))
        self.assertEqual(t2, expected_tensor)

    def test_clamp_int_in_place(self):
        t1 = TensorBase(np.arange(10))
        t1.clamp_(minimum=2, maximum=7)
        expected_tensor = TensorBase(np.array([2, 2, 2, 3, 4, 5, 6, 7, 7, 7]))
        self.assertEqual(t1, expected_tensor)

    def test_clamp_float_in_place(self):
        t1 = TensorBase(np.arange(1, step=0.1))
        t1.clamp_(minimum=0.2, maximum=0.7)
        expected_tensor = TensorBase(np.array([0.2, 0.2, 0.2, 0.3, 0.4, 0.5, 0.6, 0.7, 0.7, 0.7]))
        self.assertEqual(t1, expected_tensor)


class CloneTests(unittest.TestCase):
    def test_clone(self):
        t1 = TensorBase(np.random.randint(0, 10, size=(5, 10)))
        t2 = t1.clone()
        self.assertEqual(t1, t2)
        self.assertIsNot(t1, t2)


class ChunkTests(unittest.TestCase):
    def test_chunk(self):
        t1 = TensorBase(np.random.randint(0, 10, size=(5, 10)))
        t2, t3 = t1.chunk(2, 0)
        self.assertNotEqual(t2.shape(), t3.shape())

    def test_chunk_same_size(self):
        t1 = TensorBase(np.random.randint(0, 10, size=(4, 10)))
        t2, t3 = t1.chunk(2, 0, same_size=True)
        self.assertEqual(t2.shape(), t3.shape())


class inequalityTest(unittest.TestCase):
    # WARNING: this is an ovverriden function from unittest.Testcase.
    # never change the name of this function.
    def setUp(self):
        self.a1 = np.array([-2, -1, 0, 1, 2])
        self.a2 = np.array([-4, -1, 5, 2, 2])

        self.t1 = TensorBase(self.a1)
        self.t2 = TensorBase(self.a2)

        self.enc = TensorBase(self.a1, encrypted=True)


class GtTests(inequalityTest):
    def test_gt_with_tensor(self):
        self.assertEqual(self.t1.gt(self.t2), self.a1 > self.a2)

    def test_gt_with_number(self):
        self.assertEqual(self.t1.gt(1), self.a1 > 1)

    def test_gt__in_place_with_tensor(self):
        self.t1.gt_(self.t2)
        self.assertEqual(self.t1, self.a1 > self.a2)

    def test_gt__in_place_with_number(self):
        self.t1.gt_(1)
        self.assertEqual(self.t1, self.a1 > 1)

    def test_gt_with_encrypted(self):
        res = self.t1.gt(self.enc)
        self.assertEqual(res, NotImplemented)

        res = self.enc.gt(self.t1)
        self.assertEqual(res, NotImplemented)


class GeTests(inequalityTest):
    def test_ge_with_tensor(self):
        self.assertEqual(self.t1.ge(self.t2), self.a1 >= self.a2)

    def test_ge_with_number(self):
        self.assertEqual(self.t1.ge(1), self.a1 >= 1)

    def test_ge__in_place_with_tensor(self):
        self.t1.ge_(self.t2)
        self.assertEqual(self.t1, self.a1 >= self.a2)

    def test_ge__in_place_with_number(self):
        self.t1.ge_(1)
        self.assertEqual(self.t1, self.a1 >= 1)

    def test_ge_with_encrypted(self):
        res = self.t1.ge(self.enc)
        self.assertEqual(res, NotImplemented)

        res = self.enc.ge(self.t1)
        self.assertEqual(res, NotImplemented)


class LtTests(inequalityTest):
    def test_lt_with_tensor(self):
        self.assertEqual(self.t1.lt(self.t2), self.a1 < self.a2)

    def test_lt_with_number(self):
        self.assertEqual(self.t1.lt(1), self.a1 < 1)

    def test_lt__in_place_with_tensor(self):
        self.t1.lt_(self.t2)
        self.assertEqual(self.t1, self.a1 < self.a2)

    def test_lt__in_place_with_number(self):
        self.t1.lt_(1)
        self.assertEqual(self.t1, self.a1 < 1)

    def test_lt_with_encrypted(self):
        res = self.t1.lt(self.enc)
        self.assertEqual(res, NotImplemented)

        res = self.enc.lt(self.t1)
        self.assertEqual(res, NotImplemented)


class LeTests(inequalityTest):
    def test_le_with_tensor(self):
        self.assertEqual(self.t1.le(self.t2), self.a1 <= self.a2)

    def test_le_with_number(self):
        self.assertEqual(self.t1.le(1), self.a1 <= 1)

    def test_le__in_place_with_tensor(self):
        self.t1.le_(self.t2)
        self.assertEqual(self.t1, self.a1 <= self.a2)

    def test_le__in_place_with_number(self):
        self.t1.le_(1)
        self.assertEqual(self.t1, self.a1 <= 1)

    def test_le_with_encrypted(self):
        res = self.t1.le(self.enc)
        self.assertEqual(res, NotImplemented)

        res = self.enc.le(self.t1)
        self.assertEqual(res, NotImplemented)


class BernoulliTests(unittest.TestCase):
    def test_bernoulli(self):
        p = TensorBase(np.random.uniform(size=(3, 2)))
        t1 = TensorBase(np.zeros((5, 5)))
        t2 = t1.bernoulli(p)
        self.assertTupleEqual((3, 2), t2.shape())
        self.assertTrue(np.all(t2.data >= 0) and np.all(t2.data <= 1))

    def test_bernoulli_(self):
        p = TensorBase(np.random.uniform(size=(3, 2)))
        t1 = TensorBase(np.zeros((5, 5)))
        t1.bernoulli_(p)
        self.assertTupleEqual((3, 2), t1.shape())
        self.assertTrue(np.all(t1.data >= 0) and np.all(t1.data <= 1))


<<<<<<< HEAD
class multinomialTests(unittest.TestCase):
    def test_multinomial(self):
        p = TensorBase([0.25, .25, .25, .25])
        t1 = TensorBase(np.zeros((1, 5)))
        t2 = t1.multinomial(p, len(p))
        self.assertTupleEqual((len(p),), t2.shape())
        self.assertTrue(np.all(t2.data >= 0) and np.all(t2.data <= len(p)))


class cauchyTests(unittest.TestCase):
=======
class CauchyTests(unittest.TestCase):
>>>>>>> 49b52c0d
    def test_cauchy_(self):
        t = TensorBase(np.zeros([1, 2, 3, 4]))
        t.cauchy_()
        self.assertTupleEqual((1, 2, 3, 4), t.shape())
        self.assertTrue(np.all(t.data != 0))


class UniformTests(unittest.TestCase):
    def test_uniform(self):
        t1 = TensorBase(np.zeros(4))
        out = t1.uniform(low=0, high=3)
        self.assertTrue(np.all(out.data > 0) and np.all(out.data < 3))

    def test_uniform_(self):
        t1 = TensorBase(np.zeros(4))
        t1.uniform_(low=0, high=3)
        self.assertTrue(np.all(t1.data > 0) and np.all(t1.data < 3))


class GeometricTests(unittest.TestCase):
    def test_geometric_(self):
        t1 = TensorBase(np.zeros((4, 4)))
        out = t1.geometric_(p=0.5)
        self.assertTupleEqual(t1.data.shape, out.data.shape)
        self.assertTrue(np.all(out.data > 0))


class NormalTests(unittest.TestCase):
    def test_normal_(self):
        t = TensorBase(np.zeros([1, 2, 3, 4]))
        t.normal_(mu=0, sigma=1)
        self.assertTupleEqual((1, 2, 3, 4), t.shape())
        self.assertTrue(np.all(t.data != 0))

    def test_normal(self):
        t = TensorBase(np.zeros([1, 2, 3, 4]))
        t1 = t.normal(mu=0, sigma=1)
        self.assertTrue(np.array_equal(t.data, np.zeros([1, 2, 3, 4])))
        self.assertTupleEqual((1, 2, 3, 4), t1.shape())
        self.assertTrue(np.all(t1.data != 0))


class FillTests(unittest.TestCase):
    def test_fill_(self):
        t1 = TensorBase(np.array([1, 2, 3, 4]))
        t1.fill_(5)
        self.assertTrue(np.all(t1.data == 5))


class TopkTests(unittest.TestCase):
    def test_topK(self):
        t1 = TensorBase(np.array([[900, 800, 1000, 2000, 5, 10, 20, 40, 50], [10, 11, 12, 13, 5, 6, 7, 8, 9], [30, 40, 50, 10, 8, 1, 2, 3, 4]]))
        t2 = t1.topk(3, largest=True)
        self.assertTrue(np.array_equal(t2.data, np.array([[900, 1000, 2000], [11, 12, 13], [30, 40, 50]])))


class TolistTests(unittest.TestCase):
    def test_to_list(self):
        t1 = TensorBase(np.array([200, 300, 90, 100, 600]))
        t1_list = t1.tolist()
        self.assertTrue(isinstance(t1_list, list))


class TraceTests(unittest.TestCase):
    def test_trace(self):
        t1 = TensorBase(np.arange(1, 10).reshape(3, 3))
        self.assertTrue(np.equal(t1.trace().data, 15))


class RoundTests(unittest.TestCase):
    def test_round(self):
        t1 = TensorBase(np.array([10.4, 9.6, 100.12, 4.0]))
        t2 = t1.round(0)
        self.assertTrue(np.array_equal(t2.data, np.array([10., 10., 100., 4.])))

    def test_round_(self):
        t1 = TensorBase(np.array([10.4, 9.6, 100.12, 4.0]))
        t1.round_(0)
        self.assertTrue(np.array_equal(t1.data, np.array([10., 10., 100., 4.])))


class RepeatTests(unittest.TestCase):
    def test_repeat(self):
        t1 = TensorBase(np.array([1, 2, 3]))
        t2 = t1.repeat(reps=(4, 2))
        self.assertTrue(np.array_equal(t2.data, np.array([[1, 2, 3, 1, 2, 3], [1, 2, 3, 1, 2, 3], [1, 2, 3, 1, 2, 3], [1, 2, 3, 1, 2, 3]])))


class PowTests(unittest.TestCase):
    def test_pow(self):
        t1 = TensorBase(np.array([2, 4, 6]))
        t2 = t1.pow(2)
        self.assertTrue(np.array_equal(t2.data, np.array([4, 16, 36])))

    def test_pow_(self):
        t1 = TensorBase(np.array([2, 4, 6]))
        t1.pow_(2)
        self.assertTrue(np.array_equal(t1.data, np.array([4, 16, 36])))


class NegTests(unittest.TestCase):
    def test_neg(self):
        # int
        t1 = TensorBase(np.array([[-0, 1, -2], [0, -1, 2]]))
        t2 = t1.neg()
        self.assertTrue(np.array_equal(t1.data, np.array([[0, 1, -2], [0, -1, 2]])))
        self.assertTrue(np.array_equal(t2.data, np.array([[0, -1, 2], [0, 1, -2]])))
        # float
        t3 = TensorBase(np.array([[-0.0, 1.5, -2.5], [0.0, -1.5, 2.5]]))
        t4 = t3.neg()
        self.assertTrue(np.array_equal(t3.data, np.array([[0.0, 1.5, -2.5], [0.0, -1.5, 2.5]])))
        self.assertTrue(np.array_equal(t4.data, np.array([[0.0, -1.5, 2.5], [0.0, 1.5, -2.5]])))

    def test_neg_(self):
        # int
        t1 = TensorBase(np.array([[-0, 1, -2], [0, -1, 2]]))
        t1.neg_()
        self.assertTrue(np.array_equal(t1.data, np.array([[0, -1, 2], [0, 1, -2]])))
        # float
        t2 = TensorBase(np.array([[-0.0, 1.5, -2.5], [0.0, -1.5, 2.5]]))
        t2.neg_()
        self.assertTrue(np.array_equal(t2.data, np.array([[0.0, -1.5, 2.5], [0.0, 1.5, -2.5]])))


class TanhTests(unittest.TestCase):
    def test_tanh_(self):
        # int
        t1 = TensorBase(np.array([[-0, 1, -2], [0, -1, 2]]))
        t1.tanh_()
        self.assertTrue(np.array_equal(t1.data, np.tanh(np.array([[0, 1, -2], [0, -1, 2]]))))
        # float
        t1 = TensorBase(np.array([[-0.0, 1.5, -2.5], [0.0, -1.5, 2.5]]))
        t1.tanh_()
        self.assertTrue(np.array_equal(t1.data, np.tanh(np.array([[0.0, 1.5, -2.5], [0.0, -1.5, 2.5]]))))


class ProdTests(unittest.TestCase):
    def test_prod(self):
        t1 = TensorBase(np.array([1, 2, 3]))
        t2 = t1.prod()
        self.assertTrue(np.equal(t2.data, 6))


class RandomTests(unittest.TestCase):
    def test_random_(self):
        np.random.seed(0)
        t1 = TensorBase(np.zeros(4))
        t1.random_(low=0, high=5, size=4)
        self.assertTrue(np.array_equal(t1.data, np.array([4, 0, 3, 3])))


class NonzeroTests(unittest.TestCase):
    def test_non_zero(self):
        t1 = TensorBase(np.array([[1, 0, 0], [0, 2, 5]]))
        t2 = t1.nonzero()
        self.assertTrue(np.array_equal(t2.data, np.array([[0, 1, 1], [0, 1, 2]])))


class CumprodTest(unittest.TestCase):
    def test_cumprod(self):
        t1 = TensorBase(np.array([[1, 2, 3], [4, 5, 6]]))
        t2 = TensorBase(np.array([[1.0, 2.0, 3.0], [4.0, 10.0, 18.0]]))
        t3 = TensorBase(np.array([[1, 2, 6], [4, 20, 120]]))
        self.assertTrue(np.equal(t1.cumprod(dim=0), t2).all())
        self.assertTrue(np.equal(t1.cumprod(dim=1), t3).all())

    def test_cumprod_(self):
        t1 = TensorBase(np.array([[1, 2, 3], [4, 5, 6]]))
        t2 = TensorBase(np.array([[1.0, 2.0, 3.0], [4.0, 10.0, 18.0]]))
        t3 = TensorBase(np.array([[1, 2, 6], [4, 20, 120]]))
        self.assertTrue(np.equal(t1.cumprod_(dim=0), t2).all())
        t1 = TensorBase(np.array([[1.0, 2.0, 3.0], [4.0, 5.0, 6.0]]))
        self.assertTrue(np.equal(t1.cumprod_(dim=1), t3).all())


class SplitTests(unittest.TestCase):
    def test_split(self):
        t1 = TensorBase(np.arange(8.0))
        t2 = t1.split(4)
        self.assertTrue(np.array_equal(t2, tuple((np.array([0., 1.]), np.array([2., 3.]), np.array([4., 5.]), np.array([6., 7.])))))


class SqueezeTests(unittest.TestCase):
    def test_squeeze(self):
        t1 = TensorBase(np.zeros((2, 1, 2, 1, 2)))
        t2 = t1.squeeze()
        self.assertTrue(np.array_equal(t2.data, np.array([[[0., 0.], [0., 0.]], [[0., 0.], [0., 0.]]])))


class ExpandAsTests(unittest.TestCase):
    def test_expand_as(self):
        t1 = TensorBase(np.array([[1], [2], [3]]))
        t2 = TensorBase(np.zeros((3, 4)))
        t3 = t1.expand_as(t2)
        self.assertTrue(np.array_equal(t2.data.shape, t3.data.shape))


class MeanTests(unittest.TestCase):
    def test_mean(self):
        t1 = TensorBase(np.arange(8).reshape(2, 2, 2))
        t2 = t1.mean(1, True)
        self.assertTrue(np.array_equal(t2.data, np.array([[[1., 2.]], [[5., 6.]]])))


class NotEqualTests(unittest.TestCase):
    def test_ne(self):
        t1 = TensorBase([1, 2, 3, 4])
        t2 = TensorBase([1., 2., 3., 5.])
        self.assertEqual(t1.ne(t2), TensorBase([1, 1, 1, 0]))

    def test_ne_(self):
        t1 = TensorBase([1, 2, 3, 4])
        t2 = TensorBase([1., 2., 3., 5.])
        t1.ne_(t2)
        self.assertTrue(syft.equal(t1, TensorBase([1, 1, 1, 0])))


class IndexTests(unittest.TestCase):
    def test_indexing(self):
        t1 = TensorBase(np.array([1.2, 2, 3]))
        self.assertEqual(1.2, t1[0])
        self.assertEqual(3, t1[-1])

    def test_index(self):
        t = TensorBase(np.array([1, 2, 3.5, 4, 5, 6, 3.5]))
        expected1 = TensorBase(np.array(2))
        expected2 = TensorBase(np.array(3.5))
        expected3 = TensorBase(np.array([4, 5, 6]))

        self.assertEqual(expected1, t.index(1))
        self.assertEqual(expected2, t.index(2))
        self.assertEqual(expected2, t.index(-1))
        self.assertEqual(expected3, t.index(slice(3, 6)))
        with pytest.raises(ValueError):
            t.index(3.5)

    def test_index_slice_notation(self):
        t1 = TensorBase(np.array([1, 2, 3, 4]))
        expected1 = TensorBase(np.array([2, 3, 4]))
        expected2 = type(t1[1:])
        expected3 = 1

        # Do not use "t.index" form in following test
        self.assertEqual(expected1, t1[1:])
        self.assertEqual(expected2, TensorBase)
        self.assertEqual(expected3, t1[0])

    def test_index_add_(self):
        t1 = TensorBase(np.array([[0, 0, 0], [1, 1, 1], [1, 1, 1]]))
        t2 = TensorBase(np.array([[1, 2, 3], [4, 5, 6], [7, 8, 9]]))

        expected_0 = TensorBase(np.array([[1, 2, 3], [8, 9, 10], [5, 6, 7]]))
        t1.index_add_(0, [0, 2, 1], t2)
        self.assertEqual(expected_0, t1)

        t1 = TensorBase(np.array([[0, 0, 0], [1, 1, 1], [1, 1, 1]]))
        expected_1 = TensorBase(np.array([[1, 3, 2], [5, 7, 6], [8, 10, 9]]))
        t1.index_add_(1, [0, 2, 1], t2)
        self.assertEqual(expected_1, t1)

        with pytest.raises(TypeError):
            t1.index_add_(0, [1.0, 2, 2], t2)
        with pytest.raises(IndexError):
            t1.index_add_(0, [0, 1, 2], TensorBase([1, 2]))
        with pytest.raises(ValueError):
            t1.index_add_(0, [0, 1], t2)
        with pytest.raises(ValueError):
            t1.index_add_(0, [0, 1, 5], t2)
        with pytest.raises(IndexError):
            t1.index_add_(4, [0, 1, 2], t2)

    def test_index_copy_(self):
        t1 = TensorBase(np.array([[0, 0, 0], [1, 1, 1], [1, 1, 1]]))
        t2 = TensorBase(np.array([[1, 2, 3], [4, 5, 6], [7, 8, 9]]))
        expected_0 = TensorBase(np.array([[1, 2, 3], [7, 8, 9], [4, 5, 6]]))
        t1.index_copy_(0, [0, 2, 1], t2)
        self.assertEqual(expected_0, t1)

        t1 = TensorBase(np.array([[0, 0, 0], [1, 1, 1], [1, 1, 1]]))
        expected_1 = TensorBase(np.array([[3, 1, 2], [6, 4, 5], [9, 7, 8]]))
        t1.index_copy_(1, [2, 0, 1], t2)
        self.assertEqual(expected_1, t1)

        with pytest.raises(TypeError):
            t1.index_copy_(0, [1.0, 2, 2], t2)
        with pytest.raises(IndexError):
            t1.index_copy_(0, [0, 1, 2], TensorBase([1, 2]))
        with pytest.raises(ValueError):
            t1.index_copy_(0, [0, 1], t2)
        with pytest.raises(ValueError):
            t1.index_copy_(0, [0, 1, 5], t2)
        with pytest.raises(IndexError):
            t1.index_copy_(4, [0, 1, 2], t2)

    def test_index_fill_(self):
        t1 = TensorBase(np.array([[1, 2, 3], [4, 5, 6], [7, 8, 9]]))
        expected_0 = TensorBase(np.array([[1, 1, 1], [1, 1, 1], [7, 8, 9]]))
        t1.index_fill_(0, [0, 1], 1)
        self.assertEqual(expected_0, t1)

        t1 = TensorBase(np.array([[1, 2, 3], [4, 5, 6], [7, 8, 9]]))
        expected_1 = TensorBase(np.array([[-2, 2, -2], [-2, 5, -2], [-2, 8, -2]]))
        t1.index_fill_(1, [0, 2], -2)
        self.assertEqual(expected_1, t1)

        with pytest.raises(TypeError):
            t1.index_fill_(0, [1.0, 2, 2], 1)
        with pytest.raises(ValueError):
            t1.index_fill_(0, [0, 1, 5], 1)
        with pytest.raises(IndexError):
            t1.index_fill_(4, [0, 1, 2], 1)

    def test_index_select(self):
        t = TensorBase(np.reshape(np.arange(0, 2 * 3 * 4), (2, 3, 4)))
        idx = np.array([1, 0])
        dim = 2
        result = t.index_select(dim=dim, index=idx)
        expected = np.array([[[1, 0], [5, 4], [9, 8]], [[13, 12], [17, 16], [21, 20]]])
        self.assertTrue(np.array_equal(result.data, expected))


class GatherTests(unittest.TestCase):
    def test_gather_numerical_1(self):
        t = TensorBase(np.array([[65, 17], [14, 25], [76, 22]]))
        idx = TensorBase(np.array([[0], [1], [0]]))
        dim = 1
        result = t.gather(dim=dim, index=idx)
        self.assertTrue(np.array_equal(result.data, np.array([[65], [25], [76]])))

    def test_gather_numerical_2(self):
        t = TensorBase(np.array([[47, 74, 44], [56, 9, 37]]))
        idx = TensorBase(np.array([[0, 0, 1], [1, 1, 0], [0, 1, 0]]))
        dim = 0
        result = t.gather(dim=dim, index=idx)
        expexted = [[47, 74, 37], [56, 9, 44.], [47, 9, 44]]
        self.assertTrue(np.array_equal(result.data, np.array(expexted)))


class ScatterTests(unittest.TestCase):
    def test_scatter_numerical_0(self):
        t = TensorBase(np.zeros((3, 5)))
        idx = TensorBase(np.array([[0, 0, 0, 0, 0]]))
        src = 1.0
        dim = 0
        t.scatter_(dim=dim, index=idx, src=src)
        self.assertTrue(np.array_equal(t.data, np.array([[1, 1, 1, 1, 1], [0, 0, 0, 0, 0], [0, 0, 0, 0, 0]])))

    def test_scatter_numerical_1(self):
        t = TensorBase(np.zeros((3, 5)))
        idx = TensorBase(np.array([[0], [0], [0]]))
        src = 1.0
        dim = 1
        t.scatter_(dim=dim, index=idx, src=src)
        self.assertTrue(np.array_equal(t.data, np.array([[1, 0, 0, 0, 0], [1, 0, 0, 0, 0], [1, 0, 0, 0, 0]])))

    def test_scatter_numerical_2(self):
        t = TensorBase(np.zeros((3, 5)))
        idx = TensorBase(np.array([[0], [0], [0]]))
        src = 1.0
        dim = -1
        t.scatter_(dim=dim, index=idx, src=src)
        self.assertTrue(np.array_equal(t.data, np.array([[1, 0, 0, 0, 0], [1, 0, 0, 0, 0], [1, 0, 0, 0, 0]])))

    def test_scatter_numerical_3(self):
        t = TensorBase(np.zeros((3, 5)))
        idx = TensorBase(np.array([[0, 0, 0, 0, 0]]))
        src = TensorBase(np.array([[1, 2, 3, 4, 5], [6, 7, 8, 9, 10]]))
        dim = 0
        t.scatter_(dim=dim, index=idx, src=src)
        self.assertTrue(np.array_equal(t.data, np.array([[1, 2, 3, 4, 5], [0, 0, 0, 0, 0], [0, 0, 0, 0, 0]])))

    def test_scatter_numerical_4(self):
        t = TensorBase(np.zeros((3, 5)))
        idx = TensorBase(np.array([[0, 0, 0, 0, 0]]))
        src = TensorBase(np.array([[1, 2, 3, 4, 5], [6, 7, 8, 9, 10]]))
        dim = -2
        t.scatter_(dim=dim, index=idx, src=src)
        self.assertTrue(np.array_equal(t.data, np.array([[1, 2, 3, 4, 5], [0, 0, 0, 0, 0], [0, 0, 0, 0, 0]])))

    def test_scatter_numerical_5(self):
        t = TensorBase(np.zeros((3, 5)))
        idx = TensorBase(np.array([[0, 0, 0, 0, 0], [0, 0, 0, 0, 0]]))
        src = TensorBase(np.array([[1, 2, 3, 4, 5], [6, 7, 8, 9, 10]]))
        dim = 0
        t.scatter_(dim=dim, index=idx, src=src)
        self.assertTrue(np.array_equal(t.data, np.array([[6, 7, 8, 9, 10], [0, 0, 0, 0, 0], [0, 0, 0, 0, 0]])))

    def test_scatter_numerical_6(self):
        t = TensorBase(np.zeros((3, 4, 5)))
        idx = [[[3, 0, 1, 1, 2], [0, 3, 3, 3, 3]], [[2, 0, 0, 0, 0], [2, 1, 0, 2, 0]],
               [[0, 0, 1, 0, 2], [1, 3, 2, 2, 2]]]
        src = [[[7, 84, 99, 71, 44], [79, 57, 2, 37, 62]], [[31, 44, 43, 54, 56], [72, 52, 21, 89, 95]],
               [[5, 3, 99, 4, 52], [32, 88, 58, 62, 9]]]
        dim = 1
        t.scatter_(dim=dim, index=idx, src=src)
        expected = [[[79, 84, 0, 0, 0], [0, 0, 99, 71, 0], [0, 0, 0, 0, 44], [7, 57, 2, 37, 62]],
                    [[0, 44, 21, 54, 95], [0, 52, 0, 0, 0], [72, 0, 0, 89, 0], [0, 0, 0, 0, 0]],
                    [[5, 3, 0, 4, 0], [32, 0, 99, 0, 0], [0, 0, 58, 62, 9], [0, 88, 0, 0, 0]]]
        self.assertTrue(np.array_equal(t.data, np.array(expected)))

    def test_scatter_index_type(self):
        t = TensorBase(np.zeros((3, 5)))
        idx = TensorBase(np.array([[0.0, 0.0, 0.0, 0.0, 0.0]]))
        src = TensorBase(np.array([[1, 2, 3, 4, 5], [6, 7, 8, 9, 10]]))
        dim = 0
        with self.assertRaises(Exception):
            t.scatter_(dim=dim, index=idx, src=src)

    def test_scatter_index_out_of_range(self):
        t = TensorBase(np.zeros((3, 5)))
        idx = TensorBase(np.array([[5, 0, 0, 0, 0]]))
        src = TensorBase(np.array([[1, 2, 3, 4, 5], [6, 7, 8, 9, 10]]))
        dim = 0
        with self.assertRaises(Exception):
            t.scatter_(dim=dim, index=idx, src=src)

    def test_scatter_dim_out_Of_range(self):
        t = TensorBase(np.zeros((3, 5)))
        idx = TensorBase(np.array([[0, 0, 0, 0, 0]]))
        src = TensorBase(np.array([[1, 2, 3, 4, 5], [6, 7, 8, 9, 10]]))
        dim = 4
        with self.assertRaises(Exception):
            t.scatter_(dim=dim, index=idx, src=src)

    def test_scatter_index_src_dimension_mismatch(self):
        t = TensorBase(np.zeros((3, 5)))
        idx = TensorBase(np.array([[0, 0, 0, 0, 0], [0, 0, 0, 0, 0]]))
        src = TensorBase(np.array([[1, 2, 3, 4, 5]]))
        dim = 1
        with self.assertRaises(Exception):
            t.scatter_(dim=dim, index=idx, src=src)


class RemainderTests(unittest.TestCase):
    def tes_remainder(self):
        t = TensorBase([[-2, -3], [4, 1]])
        result = t.remainder(1.5)
        self.assertTrue(np.array_equal(result.data, np.array([[1, 0], [1, 1]])))

    def test_remainder_broadcasting(self):
        t = TensorBase([[-2, -3], [4, 1]])
        result = t.remainder([2, -3])
        self.assertTrue(np.array_equal(result.data, np.array([[0, 0], [0, -2]])))

    def test_remainder_(self):
        t = TensorBase([[-2, -3], [4, 1]])
        t.remainder_(2)
        self.assertTrue(np.array_equal(t.data, np.array([[0, 1], [0, 1]])))


class MvTests(unittest.TestCase):
    def test_mv(self):
        mat = TensorBase([[1, 2, 3], [2, 3, 4], [4, 5, 6]])
        vector = TensorBase([1, 2, 3])
        self.assertEqual(tensor.mv(mat, vector), TensorBase([14, 20, 32]))

    def test_mv_tensor(self):
        mat = TensorBase([[1, 2, 3], [1, 2, 3]])
        vec = TensorBase([1, 2, 3])
        self.assertEqual(mat.mv(vec), TensorBase([14, 14]))


class NarrowTests(unittest.TestCase):
    def test_narrow_int(self):
        mat = TensorBase(np.array([[1, 2, 3], [4, 5, 6], [7, 8, 9]]))
        dim, start, length = 0, 0, 2
        self.assertEqual(mat.narrow(dim, start, length), TensorBase(np.array([[1, 2, 3], [4, 5, 6]])))

    def test_narrow_float(self):
        mat = TensorBase(np.array([[1.1, 2.1, 3.1], [4.2, 5.2, 6.2], [7.3, 8.3, 9.3]]))
        dim, start, length = 1, 1, 2
        self.assertEqual(mat.narrow(dim, start, length), TensorBase(np.array([[2.1, 3.1], [5.2, 6.2], [8.3, 9.3]])))


class MaskedScatterTests(unittest.TestCase):
    def test_masked_scatter_1(self):
        t = TensorBase(np.ones((2, 3)))
        source = TensorBase([1, 2, 3, 4, 5, 6])
        mask = TensorBase([[0, 1, 0], [1, 0, 1]])
        t.masked_scatter_(mask, source)
        self.assertTrue(np.array_equal(t, TensorBase([[1, 1, 1], [2, 1, 3]])))

    def test_masked_scatter_braodcasting_1(self):
        t = TensorBase(np.ones((2, 3)))
        source = TensorBase([1, 2, 3, 4, 5, 6])
        mask = TensorBase([0, 1, 0])
        t.masked_scatter_(mask, source)
        self.assertTrue(np.array_equal(t, TensorBase([[1, 1, 1], [1, 2, 1]])))

    def test_masked_scatter_braodcasting_2(self):
        t = TensorBase(np.ones((2, 3)))
        source = TensorBase([1, 2, 3, 4, 5, 6])
        mask = TensorBase([[1], [0]])
        t.masked_scatter_(mask, source)
        self.assertTrue(np.array_equal(t, TensorBase([[1, 2, 3], [1, 1, 1]])))


class MaskedFillTests(unittest.TestCase):
    def test_masked_fill_(self):
        t = TensorBase(np.ones((2, 3)))
        value = 2.0
        mask = TensorBase([[0, 0, 0], [1, 1, 0]])
        t.masked_fill_(mask, value)
        self.assertTrue(np.array_equal(t, TensorBase([[1.0, 1.0, 1.0], [2.0, 2.0, 1.0]])))

    def test_masked_fill_broadcasting(self):
        t = TensorBase(np.ones((2, 3)))
        value = 2
        mask = TensorBase([[1], [0]])
        t.masked_fill_(mask, value)
        self.assertTrue(np.array_equal(t, TensorBase([[2, 2, 2], [1, 1, 1]])))


class MaskedSelectTests(unittest.TestCase):
    def test_masked_select(self):
        t = TensorBase(np.arange(0, 6).reshape(2, 3))
        mask = TensorBase([[0, 0, 0], [1, 1, 0]])
        self.assertTrue(np.array_equal(tensor.masked_select(t, mask), TensorBase([3, 4])))

    def test_masked_select_broadcasting_1(self):
        t = TensorBase(np.arange(0, 6).reshape(2, 3))
        mask = TensorBase([[1, 1, 0]])
        self.assertTrue(np.array_equal(tensor.masked_select(t, mask), TensorBase([0, 1, 3, 4])))

    def test_masked_select_broadcasting_2(self):
        t = TensorBase([2.0])
        mask = TensorBase([[1, 1, 0]])
        self.assertTrue(np.array_equal(tensor.masked_select(t, mask), TensorBase([2.0, 2.0])))

    def test_tensor_base_masked_select(self):
        t = TensorBase(np.arange(0, 6).reshape(2, 3))
        mask = TensorBase([[1, 1, 0]])
        self.assertTrue(np.array_equal(t.masked_select(mask), TensorBase([0, 1, 3, 4])))


class EqTests(unittest.TestCase):
    def test_eq_with_tensor(self):
        t1 = TensorBase(np.arange(5))
        t2 = TensorBase(np.arange(5)[-1::-1])
        truth_values = t1.eq(t2)
        self.assertEqual(truth_values, [False, False, True, False, False])

    def test_eq_with_number(self):
        t1 = TensorBase(np.arange(5))
        truth_values = t1.eq(1)
        self.assertEqual(truth_values, [False, True, False, False, False])

    def test_eq_in_place_with_tensor(self):
        t1 = TensorBase(np.arange(5))
        t2 = TensorBase(np.arange(5)[-1::-1])
        t1.eq_(t2)
        self.assertEqual(t1, [False, False, True, False, False])

    def test_eq_in_place_with_number(self):
        t1 = TensorBase(np.arange(5))
        t1.eq_(1)
        self.assertEqual(t1, [False, True, False, False, False])


class MmTests(unittest.TestCase):
    def test_mm_1d(self):
        t1 = TensorBase(np.array([2, 3, 4]))
        t2 = TensorBase(np.array([3, 4, 5]))
        out = t1.mm(t2)
        self.assertTrue(np.alltrue(out.data == [38]))

    def test_mm_2d(self):
        t1 = TensorBase(np.array([[1, 2], [1, 2]]))
        t2 = TensorBase(np.array([[2, 3], [2, 3]]))
        out = t1.mm(t2)
        self.assertTrue(np.alltrue(out.data == [[6, 9], [6, 9]]))

    def test_mm_3d(self):
        t1 = TensorBase(np.array([[1, 2], [2, 3], [3, 4]]))
        t2 = TensorBase(np.array([[1, 2, 3], [2, 3, 4]]))
        out = t1.mm(t2)
        self.assertTrue(np.alltrue(out.data == [[5, 8, 11], [8, 13, 18], [11, 18, 25]]))


class NewTensorTests(unittest.TestCase):
    def test_encrypted_error(self):

        t1 = TensorBase(np.array([1, 1, 1]), encrypted=True)
        t2 = t1.new([1, 1, 2], encrypted=True)

        self.assertEqual(t2, NotImplemented)

    def test_return_new_float_tensor(self):

        t1 = TensorBase(np.array([1, 1, 1]))
        t2 = t1.new(np.array([1., 1., 2.]))

        self.assertTrue(t2.data.dtype == np.float64)

    def test_return_new_int_tensor(self):

        t1 = TensorBase(np.array([1, 1, 1]))
        t2 = t1.new(np.array([1, 1, 2]))

        self.assertTrue(t2.data.dtype == np.int64)


class HalfTests(unittest.TestCase):
    def test_half_1(self):
        t1 = TensorBase(np.array([2, 3, 4]))
        self.assertTrue(np.alltrue(t1.half() == np.array([2, 3, 4]).astype('float16')))

    def test_half_2(self):
        t1 = TensorBase(np.array([[1.1, 2.1], [1.11, 2.11]]))
        self.assertTrue(np.alltrue(t1.half() == np.array([[1.1, 2.1], [1.11, 2.11]]).astype('float16')))


class FmodTests(unittest.TestCase):
    def test_fmod_number(self):
        t1 = TensorBase(np.array([-3, -2, -1, 1, 2, 3]))
        self.assertTrue(np.array_equal(t1.fmod(2).data, np.array([-1, 0, -1, 1, 0, 1])))
        t2 = TensorBase(np.array([-3.5, -2.5, -1.5, 1.5, 2.5, 3.5]))
        self.assertTrue(np.array_equal(t2.fmod(2.).data, np.array([-1.5, -0.5, -1.5, 1.5, 0.5, 1.5])))

    def test_fmod_tensor(self):
        t1 = TensorBase(np.array([-3, -2, -1, 1, 2, 3]))
        divisor = np.array([2] * 6)
        self.assertTrue(np.array_equal(t1.fmod(divisor).data, np.array([-1, 0, -1, 1, 0, 1])))
        t2 = TensorBase(np.array([-3.5, -2.5, -1.5, 1.5, 2.5, 3.5]))
        divisor = np.array([2.] * 6)
        self.assertTrue(np.array_equal(t2.fmod(divisor).data, np.array([-1.5, -0.5, -1.5, 1.5, 0.5, 1.5])))


class FmodTestsBis(unittest.TestCase):
    def test_fmod_number(self):
        t1 = TensorBase(np.array([-3, -2, -1, 1, 2, 3]))
        t1.fmod_(2)
        self.assertTrue(np.array_equal(t1.data, np.array([-1, 0, -1, 1, 0, 1])))
        t2 = TensorBase(np.array([-3.5, -2.5, -1.5, 1.5, 2.5, 3.5]))
        t2.fmod_(2.)
        self.assertTrue(np.array_equal(t2.data, np.array([-1.5, -0.5, -1.5, 1.5, 0.5, 1.5])))

    def test_fmod_tensor(self):
        t1 = TensorBase(np.array([-3, -2, -1, 1, 2, 3]))
        divisor = np.array([2] * 6)
        t1.fmod_(divisor)
        self.assertTrue(np.array_equal(t1.data, np.array([-1, 0, -1, 1, 0, 1])))
        t2 = TensorBase(np.array([-3.5, -2.5, -1.5, 1.5, 2.5, 3.5]))
        divisor = np.array([2.] * 6)
        t2.fmod_(divisor)
        self.assertTrue(np.array_equal(t2.data, np.array([-1.5, -0.5, -1.5, 1.5, 0.5, 1.5])))


class NumelTests(unittest.TestCase):
    def test_numel_int(self):
        t1_len = 3
        t1 = TensorBase(np.array([2, 3, 4]))
        self.assertEqual(t1.numel(), t1_len)

    def test_numel_float(self):
        t1_len = 3
        t1 = TensorBase(np.array([2.0, 3.0, 4.0]))
        self.assertEqual(t1.numel(), t1_len)

    def test_numel_2d(self):
        t1_len = 6
        t1 = TensorBase(np.array([[2.0, 3.0, 4.0], [5.0, 6.0, 7.0]]))
        self.assertEqual(t1.numel(), t1_len)

    def test_numel_3d(self):
        t1_len = 12
        t1 = TensorBase(np.array([[[2.0, 3.0, 4.0], [5.0, 6.0, 7.0]], [[2.0, 3.0, 4.0], [5.0, 6.0, 7.0]]]))
        self.assertEqual(t1.numel(), t1_len)

    def test_numel_str(self):
        t1_len = 4
        t1 = TensorBase(np.array(['a', 'b', 'c', 'd']))
        self.assertEqual(t1.numel(), t1_len)

    def test_numel_encrypted(self):
        t1_len = 4
        t1 = TensorBase(np.array(['a', 'b', 'c', 'd']))
        t1enc = TensorBase(t1, encrypted=True)
        self.assertEqual(t1enc.numel(), t1_len)


class NelementTests(unittest.TestCase):
    def test_nelement_int(self):
        t1_len = 3
        t1 = TensorBase(np.array([2, 3, 4]))
        self.assertEqual(t1.nelement(), t1_len)

    def test_nelement_float(self):
        t1_len = 3
        t1 = TensorBase(np.array([2.0, 3.0, 4.0]))
        self.assertEqual(t1.nelement(), t1_len)

    def test_nelement_2d(self):
        t1_len = 6
        t1 = TensorBase(np.array([[2.0, 3.0, 4.0], [5.0, 6.0, 7.0]]))
        self.assertEqual(t1.nelement(), t1_len)

    def test_nelement_3d(self):
        t1_len = 12
        t1 = TensorBase(np.array([[[2.0, 3.0, 4.0], [5.0, 6.0, 7.0]], [[2.0, 3.0, 4.0], [5.0, 6.0, 7.0]]]))
        self.assertEqual(t1.nelement(), t1_len)

    def test_nelement_str(self):
        t1_len = 4
        t1 = TensorBase(np.array(['a', 'b', 'c', 'd']))
        self.assertEqual(t1.nelement(), t1_len)

    def test_nelement_encrypted(self):
        t1_len = 4
        t1 = TensorBase(np.array(['a', 'b', 'c', 'd']))
        t1enc = TensorBase(t1, encrypted=True)
        self.assertEqual(t1enc.nelement(), t1_len)


class SizeTests(unittest.TestCase):
    def test_size_int(self):
        t1_size = (3,)
        t1 = TensorBase(np.array([2, 3, 4]))
        self.assertEqual(t1.size(), t1_size)

    def test_size_float(self):
        t1_size = (3,)
        t1 = TensorBase(np.array([2.0, 3.0, 4.0]))
        self.assertEqual(t1.size(), t1_size)

    def test_size_2d(self):
        t1_size = (2, 3)
        t1 = TensorBase(np.array([[2.0, 3.0, 4.0], [5.0, 6.0, 7.0]]))
        self.assertEqual(t1.size(), t1_size)

    def test_size_3d(self):
        t1_size = (2, 2, 3)
        t1 = TensorBase(np.array([[[2.0, 3.0, 4.0], [5.0, 6.0, 7.0]], [[2.0, 3.0, 4.0], [5.0, 6.0, 7.0]]]))
        self.assertEqual(t1.size(), t1_size)

    def test_size_str(self):
        t1_size = (4,)
        t1 = TensorBase(np.array(['a', 'b', 'c', 'd']))
        self.assertEqual(t1.size(), t1_size)


class LerpTests(unittest.TestCase):
    def test_lerp(self):
        t1 = TensorBase(np.array([1, 2, 3, 4]))
        t2 = TensorBase(np.array([3, 4, 5, 6]))
        weight = 0.5
        out = t1.lerp(t2, weight)
        self.assertTrue(np.array_equal(out.data, [2, 3, 4, 5]))

    def test_lerp_(self):
        t1 = TensorBase(np.array([1, 2, 3, 4]))
        t2 = TensorBase(np.array([3, 4, 5, 6]))
        weight = 0.5
        t1.lerp_(t2, weight)
        self.assertTrue(np.array_equal(t1.data, [2, 3, 4, 5]))


class ModeTests(unittest.TestCase):
    def testMode_axis_row(self):
        t1 = TensorBase([[1, 2, 3, 4, 5, 1, 1, 1, 1, 1], [1, 2, 3, 4, 4, 5, 6, 7, 8, 1]])
        self.assertTrue(t1.mode(), np.array([[[1], [1]], [[6], [2]]]))

    def testMode_axis_col(self):
        t1 = TensorBase([[1, 2, 3, 4, 5, 1, 1, 1, 1, 1], [1, 2, 3, 4, 4, 5, 6, 7, 8, 1]])
        self.assertTrue(t1.mode(axis=0), np.array([[[1, 2, 3, 4, 4, 1, 1, 1, 1, 1]], [[2, 2, 2, 2, 1, 1, 1, 1, 1, 2]]]))

    def testMode_axis_None(self):
        t1 = TensorBase([[1, 2, 3, 4, 5, 1, 1, 1, 1, 1], [1, 2, 3, 4, 4, 5, 6, 7, 8, 1]])
        self.assertTrue(t1.mode(axis=None), np.array([[1], [8]]))


class RenormTests(unittest.TestCase):
    def testRenorm(self):
        t1 = TensorBase(np.array([[1, 2, 3], [4, 5, 6]]))
        t2 = t1.renorm(2, 0, 6)
        self.assertTrue(np.allclose(t2, np.array([[1.0, 2.0, 3.0], [2.735054, 3.418817, 4.102581]])))

    def testRenorm_(self):
        t = TensorBase(np.array([[1, 2, 3], [4, 5, 6]]))
        t.renorm_(2, 0, 6)
        self.assertTrue(np.allclose(t, np.array([[1.0, 2.0, 3.0], [2.735054, 3.418817, 4.102581]])))


class StrideTests(unittest.TestCase):
    def test_stride(self):
        t = TensorBase([[1, 2, 3, 4, 5], [6, 7, 8, 9, 10]])
        self.assertEqual(t.stride(), (5, 1))


class UnfoldTest(unittest.TestCase):
    def test_unfold_small(self):
        t1 = TensorBase(np.arange(1, 5))
        t1_unfolded_actual = t1.unfold(0, 1, 1).to_numpy()
        t1_unfolded_expected = np.array([[1], [2], [3], [4]])
        self.assertTrue(np.array_equal(t1_unfolded_expected,
                                       t1_unfolded_actual))
        t1_unfolded_actual_1 = t1.unfold(0, 1, 2).to_numpy()
        t1_unfolded_expected_1 = np.array([[1], [3]])
        self.assertTrue(np.array_equal(t1_unfolded_expected_1,
                                       t1_unfolded_actual_1))
        t1_unfolded_actual_2 = t1.unfold(-1, 1, 2).to_numpy()
        t1_unfolded_expected_2 = np.array([[1], [3]])
        self.assertTrue(np.array_equal(t1_unfolded_expected_2,
                                       t1_unfolded_actual_2))

    def test_unfold_big(self):
        arr = np.array(
            [[[1, 3], [2, 4], [0, 2], [1, 4]], [[1, 3], [0, 0], [1, 2], [2, 1]], [[3, 1], [2, 2], [1, 0], [2, 1]],
             [[4, 1], [4, 1], [0, 2], [0, 4]], [[4, 4], [2, 2], [0, 1], [1, 3]]])
        t1 = TensorBase(arr)
        t1_unfolded_actual = t1.unfold(0, 1, 1).to_numpy()
        t1_unfolded_expected = np.array(
            [[[[1], [3]], [[2], [4]], [[0], [2]], [[1], [4]]], [[[1], [3]], [[0], [0]], [[1], [2]], [[2], [1]]],
             [[[3], [1]], [[2], [2]], [[1], [0]], [[2], [1]]], [[[4], [1]], [[4], [1]], [[0], [2]], [[0], [4]]],
             [[[4], [4]], [[2], [2]], [[0], [1]], [[1], [3]]]])
        self.assertTrue(np.array_equal(t1_unfolded_expected,
                                       t1_unfolded_actual))
        t1_unfolded_actual_1 = t1.unfold(2, 1, 2).to_numpy()
        t1_unfolded_expected_1 = np.array(
            [[[[1]], [[2]], [[0]], [[1]]], [[[1]], [[0]], [[1]], [[2]]], [[[3]], [[2]], [[1]], [[2]]],
             [[[4]], [[4]], [[0]], [[0]]], [[[4]], [[2]], [[0]], [[1]]]])
        self.assertTrue(np.array_equal(t1_unfolded_expected_1,
                                       t1_unfolded_actual_1))
        t1_unfolded_actual_2 = t1.unfold(-1, 1, 2).to_numpy()
        t1_unfolded_expected_2 = t1_unfolded_expected_1
        self.assertTrue(np.array_equal(t1_unfolded_expected_2,
                                       t1_unfolded_actual_2))


if __name__ == "__main__":

    unittest.main()<|MERGE_RESOLUTION|>--- conflicted
+++ resolved
@@ -730,8 +730,7 @@
         self.assertTrue(np.all(t1.data >= 0) and np.all(t1.data <= 1))
 
 
-<<<<<<< HEAD
-class multinomialTests(unittest.TestCase):
+class MultinomialTests(unittest.TestCase):
     def test_multinomial(self):
         p = TensorBase([0.25, .25, .25, .25])
         t1 = TensorBase(np.zeros((1, 5)))
@@ -740,10 +739,7 @@
         self.assertTrue(np.all(t2.data >= 0) and np.all(t2.data <= len(p)))
 
 
-class cauchyTests(unittest.TestCase):
-=======
 class CauchyTests(unittest.TestCase):
->>>>>>> 49b52c0d
     def test_cauchy_(self):
         t = TensorBase(np.zeros([1, 2, 3, 4]))
         t.cauchy_()
