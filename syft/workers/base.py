--- conflicted
+++ resolved
@@ -82,11 +82,8 @@
             MSGTYPE.OBJ_REQ: self.respond_to_obj_req,
             MSGTYPE.OBJ_DEL: self.rm_obj,
             MSGTYPE.IS_NONE: self.is_tensor_none,
-<<<<<<< HEAD
             MSGTYPE.GET_SHAPE: self.get_tensor_shape,
-=======
             MSGTYPE.SEARCH: self.search,
->>>>>>> 083d0d8c
         }
         self.load_data(data)
 
@@ -132,12 +129,7 @@
         """
         raise NotImplementedError  # pragma: no cover
 
-<<<<<<< HEAD
-    def load_data(self, data):
-=======
     def load_data(self, data: List[Union[torch.Tensor, AbstractTensor]]) -> None:
-
->>>>>>> 083d0d8c
         """Allows workers to be initialized with data when created
 
            The method registers the tensor individual tensor objects.
@@ -216,30 +208,14 @@
         # Step 1: route message to appropriate function
         response = self._message_router[msg_type](contents)
 
-<<<<<<< HEAD
-        # # Step 2: If response in none, set default
-        # TODO: not sure if someone needed this - if this comment
-        # is still here after Feb 15, 2018, please delete these
-        # two lines of (commented out) code.
-        # if response is None:
-        #     response = None
-
-        # Step 3: Serialize the message to simple python objects
-        bin_response = sy.serde.serialize(response)
-=======
         # Step 2: Serialize the message to simple python objects
         bin_response = serde.serialize(response)
 
->>>>>>> 083d0d8c
         return bin_response
 
         # SECTION:recv_msg() uses self._message_router to route to these methods
         # Each method corresponds to a MsgType enum.
 
-<<<<<<< HEAD
-    def send(self, obj, workers, ptr_id=None):
-        """Sends an object to the worker(s).
-=======
     def send(
         self,
         tensor: Union[torch.Tensor, AbstractTensor],
@@ -247,7 +223,6 @@
         ptr_id: Union[str, int] = None,
     ) -> PointerTensor:
         """Sends tensor to the worker(s).
->>>>>>> 083d0d8c
 
         Send a syft or torch tensor/object and it's child, sub-child, etc (all the
         syft chain of children) to a worker, or a list of workers, with a given
@@ -310,11 +285,7 @@
         :return: a pointer to the result
         """
 
-<<<<<<< HEAD
-        (command, _self, args), return_ids = message
-=======
-        command_name, _self, args, kwargs = message
->>>>>>> 083d0d8c
+        (command_name, _self, args, kwargs), return_ids = message
 
         # TODO add kwargs
         kwargs = {}
@@ -343,29 +314,10 @@
 
         # some functions don't return anything (such as .backward())
         # so we need to check for that here.
-<<<<<<< HEAD
-        if tensor is not None:
-
-            if hasattr(tensor, "owner"):
-                # FIXME: should be added automatically ?
-                tensor.owner = self
-                tensor.id = return_ids
-
-                # TODO: Handle when the response is not simply a tensor
-                # don't re-register tensors if the operation was inline
-                # not only would this be inefficient, but it can cause
-                # serious issues later on
-                # if(_self is not None):
-                #     if(tensor.id != _self.id):
-                self.register_obj(tensor)
-
-            return None
-=======
         if response is not None:
             # Register response et create pointers for tensor elements
-            response = sy.frameworks.torch.hook_args.register_response(command_name, response, self)
+            response = sy.frameworks.torch.hook_args.register_response(command_name, response, return_ids, self)
             return response
->>>>>>> 083d0d8c
 
     def send_command(self, recipient, message, return_ids=None):
         """
