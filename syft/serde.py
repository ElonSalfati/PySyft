--- conflicted
+++ resolved
@@ -509,7 +509,6 @@
         return obj
 
 
-<<<<<<< HEAD
 simplifiers = {
     torch.Tensor: [0, _simplify_torch_tensor],
     tuple: [1, _simplify_collection],
@@ -518,19 +517,8 @@
     dict: [4, _simplify_dictionary],
     range: [5, _simplify_range],
     numpy.ndarray: [6, _simplify_ndarray],
+    slice: [7, _simplify_slice],
 }
-=======
-simplifiers = {}
-
-simplifiers[torch.Tensor] = [0, _simplify_torch_tensor]
-simplifiers[tuple] = [1, _simplify_collection]
-simplifiers[list] = [2, _simplify_collection]
-simplifiers[set] = [3, _simplify_collection]
-simplifiers[dict] = [4, _simplify_dictionary]
-simplifiers[range] = [5, _simplify_range]
-simplifiers[numpy.ndarray] = [6, _simplify_ndarray]
-simplifiers[slice] = [7, _simplify_slice]
->>>>>>> 7b4541b7
 
 
 def _detail(obj: object) -> object:
