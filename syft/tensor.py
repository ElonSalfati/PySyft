import numpy as np
import syft

__all__ = [
    'equal', 'TensorBase',
]


def _ensure_ndarray(arr):
    if not isinstance(arr, np.ndarray):
        arr = np.array(arr)

    return arr


def _ensure_tensorbase(tensor):
    if not isinstance(tensor, TensorBase):
        tensor = TensorBase(tensor)

    return tensor


def equal(tensor1, tensor2):
    """Checks if two tensors are equal.

    Two tensors are considered equal if they are the same size and contain the same elements.

    Assumption:
    tensor1 and tensor2 are of type TensorBase.
    Non-TensorBase objects will be converted to TensorBase objects.
    """

    tensor1 = _ensure_tensorbase(tensor1)
    tensor2 = _ensure_tensorbase(tensor2)

    if tensor1.encrypted or tensor2.encrypted:
        return NotImplemented

    return tensor1.data.shape == tensor2.data.shape and np.allclose(tensor1.data, tensor2.data)


class TensorBase(object):
    """
    A base tensor class that performs basic element-wise operation such as
    addition, subtraction, multiplication and division, and also dot and matrix products.
    """

    def __init__(self, arr_like, encrypted=False):
        self.data = _ensure_ndarray(arr_like)
        self.encrypted = encrypted

    def __add__(self, tensor):
        """Performs element-wise addition between two tensors"""
        if self.encrypted:
            return NotImplemented

        tensor = _ensure_tensorbase(tensor)
        return TensorBase(self.data + tensor.data)

    def __iadd__(self, tensor):
        """Performs in place element-wise addition between two tensors"""
        if self.encrypted:
            return NotImplemented

        tensor = _ensure_tensorbase(tensor)
        self.data += tensor.data
        return self

    def __sub__(self, tensor):
        """Performs element-wise subtraction between two tensors"""
        if self.encrypted:
            return NotImplemented

        tensor = _ensure_tensorbase(tensor)
        return TensorBase(self.data - tensor.data)

    def __isub__(self, tensor):
        """Performs in place element-wise subtraction between two tensors"""
        if self.encrypted:
            return NotImplemented

        tensor = _ensure_tensorbase(tensor)
        self.data -= tensor.data
        return self

    def __eq__(self, tensor):
        """Checks if two tensors are equal"""
        if self.encrypted:
            return NotImplemented

        return syft.equal(self, tensor)

    def dot(self, tensor):
        """Returns inner product of two tensors"""
        if self.encrypted:
            return NotImplemented

        return syft.dot(self, tensor)

    def __matmul__(self, tensor):
        """Performs matrix multiplication between two tensors"""
        if self.encrypted:
            return NotImplemented

        return syft.matmul(self, tensor)

    def __mul__(self, tensor):
        """Performs element-wise multiplication between two tensors"""
        if self.encrypted:
            return NotImplemented

        tensor = _ensure_tensorbase(tensor)
        return TensorBase(self.data * tensor.data)

    def __imul__(self, tensor):
        """Performs in place element-wise multiplication between two tensors"""
        if self.encrypted:
            return NotImplemented

        tensor = _ensure_tensorbase(tensor)
        self.data *= tensor.data
        return self

    def __truediv__(self, tensor):
        """Performs element-wise division between two tensors"""
        if self.encrypted:
            return NotImplemented

        tensor = _ensure_tensorbase(tensor)
        return TensorBase(self.data / tensor.data)

    def __itruediv__(self, tensor):
        """Performs in place element-wise subtraction between two tensors"""
        if self.encrypted:
            return NotImplemented

        tensor = _ensure_tensorbase(tensor)
        self.data /= tensor.data
        return self

    def __getitem__(self, position):
        """Get value at a specific index."""
        if self.encrypted:
            return NotImplemented

        return TensorBase(self.data[position], self.encrypted)

    def abs(self):
        """Returns absolute value of tensor as a new tensor"""
        if self.encrypted:
            return NotImplemented
        return np.absolute(self.data)
    
    def abs_(self):
        """Replaces tensor values with its absolute value"""
        if self.encrypted:
            return NotImplemented
        self.data=np.absolute(self.data)
        return self.data

    def shape(self):
        """Returns a tuple of input array dimensions."""
        if self.encrypted:
            return NotImplemented

        return self.data.shape

    def dim(self):
        """Returns an integer of the number of dimensions of this tensor."""
        if self.encrypted:
            return NotImplemented

        return self.data.ndim

    def sum(self, dim=None):
        """Returns the sum of all elements in the input array."""
        if self.encrypted:
            return NotImplemented

        if dim is None:
            return self.data.sum()
        else:
            return self.data.sum(axis=dim)

    def ceil(self):
        """Returns the ceilling of the input tensor elementwise."""
        if self.encrypted:
            return NotImplemented
        return np.ceil(self.data)
<<<<<<< HEAD

    def addmm(self,tensor2,mat,beta=1,alpha=1):
        """Performs ((Mat*Beta)+((Tensor1.Tensor2)*Alpha)) and  returns the result as a Tensor
=======
    
  def addmm(self, tensor2, mat, beta=1, alpha=1):
        """Performs ((Mat*Beta)+((Tensor1@Tensor2)*Alpha)) and  returns the result as a Tensor
>>>>>>> deddfadc
            Tensor1.Tensor2 is performed as Matrix product of two array The behavior depends on the arguments in the following way.
            *If both tensors are 1-dimensional, their dot product is returned.
            *If both arguments are 2-D they are multiplied like conventional matrices.
            *If either argument is N-D, N > 2, it is treated as a stack of matrices residing in the last two indexes and broadcast accordingly.
            *If the first argument is 1-D, it is promoted to a matrix by prepending a 1 to its dimensions. After matrix multiplication the prepended 1 is removed.
            *If the second argument is 1-D, it is promoted to a matrix by appending a 1 to its dimensions. After matrix multiplication the appended 1 is removed.
            """
        return syft.addmm(self, tensor2, mat, beta, alpha)

    def addmm_(self, tensor2, mat, beta=1, alpha=1):
        """Performs ((Mat*Beta)+((Tensor1@Tensor2)*Alpha)) and updates Tensor1 with result and reurns it
            Tensor1.Tensor2 is performed as Matrix product of two array The behavior depends on the arguments in the following way.
            *If both tensors are 1-dimensional,  their dot product is returned.
            *If both arguments are 2-D they are multiplied like conventional matrices.
            *If either argument is N-D,  N > 2,  it is treated as a stack of matrices residing in the last two indexes and broadcast accordingly.
            *If the first argument is 1-D,  it is promoted to a matrix by prepending a 1 to its dimensions. After matrix multiplication the prepended 1 is removed.
            *If the second argument is 1-D,  it is promoted to a matrix by appending a 1 to its dimensions. After matrix multiplication the appended 1 is removed.
            """
        _ensure_tensorbase(tensor2)
        _ensure_tensorbase(mat)
        if self.encrypted or tensor2.encrypted or mat.encrypted:
            return NotImplemented
        else:
            self.data = np.array((np.matmul(self.data, tensor2.data)))
            self.data *= alpha
            mat.data *= beta
            self.data = self.data+mat.data
            return self

    def addcmul(self, tensor2, mat, value=1):
        """Performs the element-wise multiplication of tensor1 by tensor2,  multiply the result by the scalar value and add it to mat."""
        return syft.addcmul(self, tensor2, mat, value)

    def addcmul_(self, tensor2, mat, value=1):
        """Performs implace element-wise multiplication of tensor1 by tensor2,  multiply the result by the scalar value and add it to mat."""
        _ensure_tensorbase(tensor2)
        _ensure_tensorbase(mat)
        if self.encrypted or tensor2.encrypted or mat.encrypted:
            return NotImplemented
        else:
            self.data *= tensor2.data
            self.data *= value
            self.data += mat.data
            return self

    def addcdiv(self, tensor2, mat, value=1):
        """Performs the element-wise division of tensor1 by tensor2,  multiply the result by the scalar value and add it to mat."""
        return syft.addcdiv(self, tensor2, mat, value)

    def addcdiv_(self, tensor2, mat, value=1):
        """Performs implace element-wise division of tensor1 by tensor2,  multiply the result by the scalar value and add it to mat."""
        _ensure_tensorbase(tensor2)
        _ensure_tensorbase(mat)
        if self.encrypted or tensor2.encrypted or mat.encrypted:
            return NotImplemented
        else:
            self.data = self.data/tensor2.data
            self.data *= value
            self.data += mat.data
            return self

    def addmv(self, mat, vec, beta=1, alpha=1):
        """"Performs a matrix-vector product of the matrix mat and the vector vec. The vector tensor is added to the final result.
              tensor1 and vec are 1d tensors
              out=(beta∗tensor)+(alpha∗(mat@vec2))"""
        return syft.addmv(self, mat, vec, beta, alpha)

    def addmv_(self, mat, vec, beta=1, alpha=1):
        """"Performs a inplace matrix-vector product of the matrix mat and the vector vec. The vector tensor is added to the final result.
              tensor1 and vec are 1d tensors
              out=(beta∗tensor)+(alpha∗(mat@vec2))"""
        _ensure_tensorbase(vec)
        _ensure_tensorbase(mat)
        if vec.data.ndim != 1:
            print("dimension of vec is not 1")
        elif self.data.ndim != 1:
            print("dimension of tensor is not 1")
        elif self.encrypted or vec.encrypted or mat.encrypted:
            return NotImplemented
        else:
            self *= beta
            temp = np.matmul(mat.data, vec.data)*alpha
            self += temp
            return self

    def addbmm(self, tensor2, mat, beta=1, alpha=1):
        """Performs a batch matrix-matrix product of matrices stored in batch1(tensor1) and batch2(tensor2), 
         with a reduced add step (all matrix multiplications get accumulated along the first dimension).
         mat is added to the final result.
         res=(beta∗M)+(alpha∗sum(batch1i@batch2i, i=0, b))
        * batch1 and batch2 must be 3D Tensors each containing the same number of matrices."""
        return syft.addbmm(self, tensor2, mat, beta, alpha)


    def  addbmm_(self, tensor2, mat, beta=1, alpha=1):
        """Performs a inplace batch matrix-matrix product of matrices stored in batch1(tensor1) and batch2(tensor2), 
         with a reduced add step (all matrix multiplications get accumulated along the first dimension).
         mat is added to the final result.
         res=(beta∗M)+(alpha∗sum(batch1i@batch2i, i=0, b)
        * batch1 and batch2 must be 3D Tensors each containing the same number of matrices.)"""
        _ensure_tensorbase(tensor2)
        _ensure_tensorbase(mat)
        if tensor2.data.ndim != 3:
            print("dimension of tensor2 is not 3")
        elif self.data.ndim != 3:
            print("dimension of tensor1 is not 3")
        elif self.encrypted or tensor2.encrypted or mat.encrypted:
            return NotImplemented
        else:
            self.data = np.matmul(self.data, tensor2.data)
            sum = 0
            for i in range(len(self.data)):
                sum += self.data[i]
            self.data = (mat.data*beta)+(alpha*sum)
            return self

    def baddbmm(self, tensor2, mat, beta=1, alpha=1):
        """Performs a batch matrix-matrix product of matrices in batch1(tensor1) and batch2(tensor2). mat is added to the final result.
          resi=(beta∗Mi)+(alpha∗batch1i×batch2i)
          *batch1 and batch2 must be 3D Tensors each containing the same number of matrices."""
        return syft.baddbmm(self, tensor2, mat, beta, alpha)

    def  baddbmm_(self, tensor2, mat, beta=1, alpha=1):
        """Performs a batch matrix-matrix product of matrices in batch1(tensor1) and batch2(tensor2). mat is added to the final result.
          resi=(beta∗Mi)+(alpha∗batch1i×batch2i)
          *batch1 and batch2 must be 3D Tensors each containing the same number of matrices."""
        _ensure_tensorbase(tensor2)
        _ensure_tensorbase(mat)
        if tensor2.data.ndim != 3:
            print("dimension of tensor2 is not 3")
        elif self.data.ndim != 3:
            print("dimension of tensor1 is not 3")
        elif self.encrypted or tensor2.encrypted or mat.encrypted:
            return NotImplemented
        else:
            self.data = np.matmul(self.data, tensor2.data)
            self.data *= alpha
            self.data += (mat.data*beta)
            return self

     
   

<|MERGE_RESOLUTION|>--- conflicted
+++ resolved
@@ -187,15 +187,9 @@
         if self.encrypted:
             return NotImplemented
         return np.ceil(self.data)
-<<<<<<< HEAD
 
     def addmm(self,tensor2,mat,beta=1,alpha=1):
-        """Performs ((Mat*Beta)+((Tensor1.Tensor2)*Alpha)) and  returns the result as a Tensor
-=======
-    
-  def addmm(self, tensor2, mat, beta=1, alpha=1):
         """Performs ((Mat*Beta)+((Tensor1@Tensor2)*Alpha)) and  returns the result as a Tensor
->>>>>>> deddfadc
             Tensor1.Tensor2 is performed as Matrix product of two array The behavior depends on the arguments in the following way.
             *If both tensors are 1-dimensional, their dot product is returned.
             *If both arguments are 2-D they are multiplied like conventional matrices.
