# -*- coding: utf-8 -*-
import numpy as np
import syft

__all__ = [
    'equal', 'TensorBase',
]


def _ensure_ndarray(arr):
    if not isinstance(arr, np.ndarray):
        arr = np.array(arr)

    return arr


def _ensure_tensorbase(tensor):
    if not isinstance(tensor, TensorBase):
        tensor = TensorBase(tensor)

    return tensor


def equal(tensor1, tensor2):
    """Checks if two tensors are equal.

    Two tensors are considered equal if they are the same size and contain the
    same elements.

    Assumption:
    tensor1 and tensor2 are of type TensorBase.
    Non-TensorBase objects will be converted to TensorBase objects.
    """

    tensor1 = _ensure_tensorbase(tensor1)
    tensor2 = _ensure_tensorbase(tensor2)

    if tensor1.encrypted or tensor2.encrypted:
        return NotImplemented

    left = tensor1.data.shape == tensor2.data.shape
    right = np.allclose(tensor1.data, tensor2.data)
    return left and right


class TensorBase(object):
    """
    A base tensor class that performs basic element-wise operation such as
    addition, subtraction, multiplication and division, and also dot and
    matrix products.
    """

    def __init__(self, arr_like, encrypted=False):
        self.data = _ensure_ndarray(arr_like)
        self.encrypted = encrypted

    def encrypt(self, pubkey):
        """Encrypts the Tensor using a Public Key"""
        if self.encrypted:
            return NotImplemented
        else:
            return pubkey.encrypt(self)

    def decrypt(self, seckey):
        """Decrypts the tensor using a Secret Key"""
        if self.encrypted:
            return seckey.decrypt(self)
        else:
            return self

    def __len__(self):
        return len(self.data)

    def __add__(self, tensor):
        """Performs element-wise addition between two tensors"""
        if self.encrypted:
            return NotImplemented

        tensor = _ensure_tensorbase(tensor)
        return TensorBase(self.data + tensor.data)

    def __iadd__(self, tensor):
        """Performs in place element-wise addition between two tensors"""
        if self.encrypted:
            return NotImplemented

        tensor = _ensure_tensorbase(tensor)
        self.data += tensor.data
        return self

    def __sub__(self, tensor):
        """Performs element-wise subtraction between two tensors"""
        if self.encrypted:
            return NotImplemented

        tensor = _ensure_tensorbase(tensor)
        return TensorBase(self.data - tensor.data)

    def __isub__(self, tensor):
        """Performs in place element-wise subtraction between two tensors"""
        if self.encrypted:
            return NotImplemented

        tensor = _ensure_tensorbase(tensor)
        self.data -= tensor.data
        return self

    def __eq__(self, tensor):
        """Checks if two tensors are equal"""
        if self.encrypted:
            return NotImplemented

        return syft.equal(self, tensor)

    def dot(self, tensor):
        """Returns inner product of two tensors"""
        if self.encrypted:
            return NotImplemented

        return syft.dot(self, tensor)

    def __matmul__(self, tensor):
        """Performs matrix multiplication between two tensors"""
        if self.encrypted:
            return NotImplemented

        return syft.matmul(self, tensor)

    def __mul__(self, tensor):
        """Performs element-wise multiplication between two tensors"""

        if self.encrypted:
            return NotImplemented

        # if it's a sub-class of TensorBase, use the multiplication of that
        # subclass not this one.
        if(type(tensor) != TensorBase and isinstance(tensor, TensorBase)):
            return tensor * self
        else:
            tensor = _ensure_tensorbase(tensor)
            return TensorBase(tensor.data * self.data)

    def __imul__(self, tensor):
        """Performs in place element-wise multiplication between two tensors"""
        if self.encrypted:
            return NotImplemented

        if(type(tensor) != TensorBase and isinstance(tensor, TensorBase)):
            self.data = tensor.data * self.data
            self.encrypted = tensor.encrypted
        else:
            tensor = _ensure_tensorbase(tensor)
            self.data *= tensor.data
        return self

    def __truediv__(self, tensor):
        """Performs element-wise division between two tensors"""
        if self.encrypted:
            return NotImplemented

        tensor = _ensure_tensorbase(tensor)
        return TensorBase(self.data / tensor.data)

    def __itruediv__(self, tensor):
        """Performs in place element-wise subtraction between two tensors"""
        if self.encrypted:
            return NotImplemented

        tensor = _ensure_tensorbase(tensor)
        self.data = self.data / tensor.data
        return self

    def __setitem__(self, key, value):
        if(self.encrypted):
            return NotImplemented
        else:
            self.data[key] = value
            return self

    def __getitem__(self, position):
        """Get value at a specific index."""
        if self.encrypted:
            return NotImplemented
        else:
            out = self.data[position]
            if(len(self.shape()) == 1):
                return out
            else:
                return TensorBase(self.data[position], self.encrypted)

    def abs(self):
        """Returns absolute value of tensor as a new tensor"""
        if self.encrypted:
            return NotImplemented
        return np.absolute(self.data)

    def abs_(self):
        """Replaces tensor values with its absolute value"""
        if self.encrypted:
            return NotImplemented
        self.data = np.absolute(self.data)
        return self.data

    def shape(self):
        """Returns a tuple of input array dimensions."""
        if self.encrypted:
            return NotImplemented

        return self.data.shape

    def sqrt(self):
        """Returns the squared tensor."""
        if self.encrypted:
            return NotImplemented
        return np.sqrt(self.data)

    def sqrt_(self):
        """Inline squared tensor."""
        if self.encrypted:
            return NotImplemented
        self.data = np.sqrt(self.data)

    def dim(self):
        """Returns an integer of the number of dimensions of this tensor."""

        return self.data.ndim

    def sum(self, dim=None):
        """Returns the sum of all elements in the input array."""
        if self.encrypted:
            return NotImplemented

        if dim is None:
            return self.data.sum()
        else:
            return self.data.sum(axis=dim)

    def ceil(self):
        """Returns the ceilling of the input tensor elementwise."""
        if self.encrypted:
            return NotImplemented
        return syft.math.ceil(self.data)

    def ceil_(self):
        """Returns the ceilling of the input tensor elementwise."""
        if self.encrypted:
            return NotImplemented
        self.data = syft.math.ceil(self.data).data
        return self

    def floor_(self):
        """Inplace floor method"""
        if self.encrypted:
            return NotImplemented
        self.data = syft.math.floor(self.data).data
        return self

    def zero_(self):
        """Replaces tensor values with zeros"""
        if self.encrypted:
            return NotImplemented

        self.data.fill(0)
        return self.data

    def addmm(self, tensor2, mat, beta=1, alpha=1):
        """Performs ((Mat*Beta)+((Tensor1@Tensor2)*Alpha)) and  returns the
        result as a Tensor
            Tensor1.Tensor2 is performed as Matrix product of two array The
            behavior depends on the arguments in the following way.
            *If both tensors are 1-dimensional, their dot product is returned.
            *If both arguments are 2-D they are multiplied like conventional
            matrices.

            *If either argument is N-D, N > 2, it is treated as a stack of
            matrices residing in the last two indexes and broadcast
            accordingly.

            *If the first argument is 1-D, it is promoted to a matrix by
            prepending a 1 to its dimensions. After matrix multiplication the
            prepended 1 is removed.
            *If the second argument is 1-D, it is promoted to a matrix by
            appending a 1 to its dimensions. After matrix multiplication the
            appended 1 is removed.
            """
        return syft.addmm(self, tensor2, mat, beta, alpha)

    def addmm_(self, tensor2, mat, beta=1, alpha=1):
        """Performs ((Mat*Beta)+((Tensor1@Tensor2)*Alpha)) and updates Tensor1
        with result and reurns it
            Tensor1.Tensor2 is performed as Matrix product of two array The
            behavior depends on the arguments in the following way.

            *If both tensors are 1-dimensional, their dot product is returned.

            *If both arguments are 2-D they are multiplied like conventional
            matrices.

            *If either argument is N-D, N > 2, it is treated as a stack of
            matrices residing in the last two indexes and broadcast
            accordingly.

            *If the first argument is 1-D, it is promoted to a matrix by
            prepending a 1 to its dimensions. After matrix multiplication the
            prepended 1 is removed.

            *If the second argument is 1-D, it is promoted to a matrix by
            appending a 1 to its dimensions. After matrix multiplication the
            appended 1 is removed.
            """
        _ensure_tensorbase(tensor2)
        _ensure_tensorbase(mat)
        if self.encrypted or tensor2.encrypted or mat.encrypted:
            return NotImplemented
        else:
            self.data = np.array((np.matmul(self.data, tensor2.data)))
            self.data *= alpha
            mat.data *= beta
            self.data = self.data + mat.data
            return self

    def addcmul(self, tensor2, mat, value=1):
        """Performs the element-wise multiplication of tensor1 by tensor2,
        multiply the result by the scalar value and add it to mat."""
        return syft.addcmul(self, tensor2, mat, value)

    def addcmul_(self, tensor2, mat, value=1):
        """Performs implace element-wise multiplication of tensor1 by tensor2,
        multiply the result by the scalar value and add it to mat."""
        _ensure_tensorbase(tensor2)
        _ensure_tensorbase(mat)
        if self.encrypted or tensor2.encrypted or mat.encrypted:
            return NotImplemented
        else:
            self.data *= tensor2.data
            self.data *= value
            self.data += mat.data
            return self

    def addcdiv(self, tensor2, mat, value=1):
        """Performs the element-wise division of tensor1 by tensor2,
        multiply the result by the scalar value and add it to mat."""
        return syft.addcdiv(self, tensor2, mat, value)

    def addcdiv_(self, tensor2, mat, value=1):
        """Performs implace element-wise division of tensor1 by tensor2,
        multiply the result by the scalar value and add it to mat."""
        _ensure_tensorbase(tensor2)
        _ensure_tensorbase(mat)
        if self.encrypted or tensor2.encrypted or mat.encrypted:
            return NotImplemented
        else:
            self.data = self.data / tensor2.data
            self.data *= value
            self.data += mat.data
            return self

    def addmv(self, mat, vec, beta=1, alpha=1):
        """"Performs a matrix-vector product of the matrix mat and the vector
         vec. The vector tensor is added to the final result.
              tensor1 and vec are 1d tensors
              out=(beta∗tensor)+(alpha∗(mat@vec2))"""
        return syft.addmv(self, mat, vec, beta, alpha)

    def addmv_(self, mat, vec, beta=1, alpha=1):
        """"Performs a inplace matrix-vector product of the matrix mat and the
         vector vec. The vector tensor is added to the final result.
              tensor1 and vec are 1d tensors
              out=(beta∗tensor)+(alpha∗(mat@vec2))"""
        _ensure_tensorbase(vec)
        _ensure_tensorbase(mat)
        if vec.data.ndim != 1:
            print("dimension of vec is not 1")
        elif self.data.ndim != 1:
            print("dimension of tensor is not 1")
        elif self.encrypted or vec.encrypted or mat.encrypted:
            return NotImplemented
        else:
            self *= beta
            temp = np.matmul(mat.data, vec.data) * alpha
            self += temp
            return self

    def addbmm(self, tensor2, mat, beta=1, alpha=1):
        """Performs a batch matrix-matrix product of matrices stored in
        batch1(tensor1) and batch2(tensor2), with a reduced add step (all
        matrix multiplications get accumulated along the first dimension).
         mat is added to the final result.
         res=(beta∗M)+(alpha∗sum(batch1i@batch2i, i=0, b))
        * batch1 and batch2 must be 3D Tensors each containing the same
        number of matrices."""
        return syft.addbmm(self, tensor2, mat, beta, alpha)

    def addbmm_(self, tensor2, mat, beta=1, alpha=1):
        """Performs a inplace batch matrix-matrix product of matrices stored
        in batch1(tensor1) and batch2(tensor2), with a reduced add step
        (all matrix multiplications get accumulated along the first dimension).
         mat is added to the final result.
         res=(beta∗M)+(alpha∗sum(batch1i@batch2i, i=0, b)
        * batch1 and batch2 must be 3D Tensors each containing the same number
        of matrices.)"""
        _ensure_tensorbase(tensor2)
        _ensure_tensorbase(mat)
        if tensor2.data.ndim != 3:
            print("dimension of tensor2 is not 3")
        elif self.data.ndim != 3:
            print("dimension of tensor1 is not 3")
        elif self.encrypted or tensor2.encrypted or mat.encrypted:
            return NotImplemented
        else:
            self.data = np.matmul(self.data, tensor2.data)
            sum_ = 0  # sum is a python built in function a keyword !
            for i in range(len(self.data)):
                sum_ += self.data[i]
            self.data = (mat.data * beta) + (alpha * sum_)
            return self

    def baddbmm(self, tensor2, mat, beta=1, alpha=1):
        """Performs a batch matrix-matrix product of matrices in
        batch1(tensor1) and batch2(tensor2). mat is added to the final result.
          resi=(beta∗Mi)+(alpha∗batch1i×batch2i)
          *batch1 and batch2 must be 3D Tensors each containing the same number
          of matrices."""
        return syft.baddbmm(self, tensor2, mat, beta, alpha)

    def baddbmm_(self, tensor2, mat, beta=1, alpha=1):
        """Performs a batch matrix-matrix product of matrices in
        batch1(tensor1) and batch2(tensor2). mat is added to the final result.
          resi=(beta∗Mi)+(alpha∗batch1i×batch2i)
          *batch1 and batch2 must be 3D Tensors each containing the same number
          of matrices."""
        _ensure_tensorbase(tensor2)
        _ensure_tensorbase(mat)
        if tensor2.data.ndim != 3:
            print("dimension of tensor2 is not 3")
        elif self.data.ndim != 3:
            print("dimension of tensor1 is not 3")
        elif self.encrypted or tensor2.encrypted or mat.encrypted:
            return NotImplemented
        else:
            self.data = np.matmul(self.data, tensor2.data)
            self.data *= alpha
            self.data += (mat.data * beta)
            return self

    def transpose(self, dim0, dim1):
        """
        Returns the transpose along the dimensions in a new Tensor.
        """
        return syft.transpose(self.data, dim0, dim1)

    def transpose_(self, dim0, dim1):
        """
        Replaces the Tensor with its transpose along the dimensions.
        """
        num_dims = len(self.data.shape)
        axes = list(range(num_dims))

        if dim0 >= num_dims:
            print("dimension 0 out of range")
        elif dim1 >= num_dims:
            print("dimension 1 out of range")
        elif self.encrypted:
            raise NotImplemented
        else:
            axes[dim0] = dim1
            axes[dim1] = dim0
            self.data = np.transpose(self.data, axes=tuple(axes))

    def t(self):
        """
        Returns the transpose along dimensions 0, 1 in a new Tensor.
        """
        return self.transpose(0, 1)

    def t_(self):
        """
        Replaces the Tensor with its transpose along dimensions 0, 1.
        """
        self.transpose_(0, 1)

    def unsqueeze(self, dim):
        """
        Returns expanded Tensor. An additional dimension of size one is added
        to at index 'dim'.
        """
        return syft.unsqueeze(self.data, dim)

    def unsqueeze_(self, dim):
        """
        Replaces with an expanded Tensor. An additional dimension of size one
        is added to at index 'dim'.
        """
        num_dims = len(self.data.shape)

        if dim >= num_dims or dim < 0:
            print("dimension out of range")
        elif self.encrypted:
            raise NotImplemented
        else:
            self.data = np.expand_dims(self.data, dim)

    def exp(self):
        """Computes the exponential of each element in tensor."""
        if self.encrypted:
            return NotImplemented
        out = np.exp(self.data)
        return TensorBase(out)

    def exp_(self):
        """Computes the exponential of each element inplace."""
        if self.encrypted:
            return NotImplemented
        self.data = np.exp(self.data)
        return self

    def frac(self):
        """"Computes the fractional portion of each element in tensor."""
        if self.encrypted:
            return NotImplemented
        out = np.modf(self.data)[0]
        return TensorBase(out)

    def frac_(self):
        """"Computes the fractional portion of each element inplace."""
        if self.encrypted:
            return NotImplemented
        self.data = np.modf(self.data)[0]
        return self

    def sigmoid_(self):
        """
            Performs inline sigmoid function on the Tensor elementwise
            Implementation details:
            Because of the way syft.math.sigmoid operates on a Tensor Object
            calling it on self.data will cause an input error thus we call
            sigmoid on the tensor object and we take the member 'data' from the returned Tensor
        """
        if self.encrypted:
            return NotImplemented
        self.data = syft.math.sigmoid(self).data
        # self.data = np.array((1 / (1 + np.exp(np.array(-self.data)))))
        return self

    def __str__(self):
        return str(self.data)

    def __repr__(self):
        return repr(self.data)

    def rsqrt(self):
        """Returns reciprocal of square root of Tensor element wise"""
        if self.encrypted:
            return NotImplemented
        out = 1 / np.sqrt(self.data)
        return TensorBase(out)

    def rsqrt_(self):
        """Computes reciprocal of square root of Tensor elements inplace"""
        if self.encrypted:
            return NotImplemented
        self.data = 1 / np.sqrt(self.data)

    def to_numpy(self):
        """Returns the tensor as numpy.ndarray"""
        if self.encrypted:
            return NotImplemented
        return np.array(self.data)

    def reciprocal(self):
        """Computes element wise reciprocal"""
        if self.encrypted:
            return NotImplemented
        out = 1 / np.array(self.data)
        return TensorBase(out)

    def reciprocal_(self):
        """Computes element wise reciprocal"""
        if self.encrypted:
            return NotImplemented
        self.data = 1 / np.array(self.data)

    def log(self):
        """performs elementwise logarithm operation
        and returns a new Tensor"""
        if self.encrypted:
            return NotImplemented
        out = np.log(self.data)
        return TensorBase(out)

    def log_(self):
        """performs elementwise logarithm operation inplace"""
        if self.encrypted:
            return NotImplemented
        self.data = np.log(self.data)
        return self

    def log1p(self):
        """performs elementwise log(1+x) operation
        and returns new tensor"""
        if self.encrypted:
            return NotImplemented
        out = np.log1p(self.data)
        return TensorBase(out)

    def log1p_(self):
        """performs elementwise log(1+x) operation inplace"""
        if self.encrypted:
            return NotImplemented
        self.data = np.log1p(self.data)
        return self

    def log_normal_(self, mean=0, stdev=1.0):
        """Fills give tensor with samples from a lognormal distribution
        with given mean and stdev"""
        if self.encrypted:
            return NotImplemented
        self.data = np.random.lognormal(mean, stdev, self.shape())
        return self

<<<<<<< HEAD
    def uniform_(self, low=0, high=1):
        """Fills the tensor in-place with numbers sampled unifromly
        over the half-open interval [low,high) or from the uniform distribution"""
        if self.encrypted:
            return NotImplemented
        self.data = np.random.uniform(low=low, high=high, size=self.shape())
        return self

    def uniform(self, low=0, high=1):
        """Returns a new tensor filled with numbers sampled unifromly
        over the half-open interval [low,high) or from the uniform distribution"""
        if self.encrypted:
            return NotImplemented
        out = np.random.uniform(low=low, high=high, size=self.shape())
        return TensorBase(out)

    def fill_(self, value):
        """Fills the tensor in-place with the specified value"""
        if self.encrypted:
            return NotImplemented
        self.data.fill(value)
        return self

    def tolist(self):
        """Returns a new tensor as (possibly a nested) list"""
        if self.encrypted:
            return NotImplemented
        out = self.data.tolist()
        return out

    def topk(self, k, largest=True):
        """Returns a new tensor with the sorted k largest (or smallest) values"""
        if self.encrypted:
            return NotImplemented
        out_sort = np.sort(self.data)
        if self.data.ndim > 1:
            out = np.partition(out_sort, kth=k)
            out = out[:, -k:] if largest else out[:, :k]
        else:
            out = np.partition(out_sort, kth=k)
            out = out[-k:] if largest else out[:k]
        return TensorBase(out)

    def trace(self, axis1=None, axis2=None):
        """Returns a new tenosr with the sum along diagonals of a 2D tensor.
           Axis1 and Axis2 are used to extract 2D subarray for sum calculation
           along diagonals, if tensor has more than two dimensions. """
        if self.encrypted:
            return NotImplemented
        if axis1 is not None and axis2 is not None and self.data.ndim > 2:
            out = np.trace(a=self.data, axis1=axis1, axis2=axis2)
        else:
            out = np.trace(a=self.data)
        return TensorBase(out)
=======
    def view(self, *args):
        """View the tensor."""
        if self.encrypted:
            return NotImplemented
        else:
            dt = np.copy(self.data)
            return TensorBase(dt.reshape(*args))

    def view_as(self, tensor):
        """ View as another tensor's shape """
        if self.encrypted:
            return NotImplemented
        else:
            return self.view(tensor.shape())
>>>>>>> fe5bd1bd
<|MERGE_RESOLUTION|>--- conflicted
+++ resolved
@@ -618,8 +618,7 @@
         self.data = np.random.lognormal(mean, stdev, self.shape())
         return self
 
-<<<<<<< HEAD
-    def uniform_(self, low=0, high=1):
+      def uniform_(self, low=0, high=1):
         """Fills the tensor in-place with numbers sampled unifromly
         over the half-open interval [low,high) or from the uniform distribution"""
         if self.encrypted:
@@ -673,7 +672,7 @@
         else:
             out = np.trace(a=self.data)
         return TensorBase(out)
-=======
+
     def view(self, *args):
         """View the tensor."""
         if self.encrypted:
@@ -687,5 +686,4 @@
         if self.encrypted:
             return NotImplemented
         else:
-            return self.view(tensor.shape())
->>>>>>> fe5bd1bd
+            return self.view(tensor.shape())