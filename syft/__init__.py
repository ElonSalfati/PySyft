"""Some syft imports..."""

from syft import dp
from syft import core
from syft import spdz
from syft.core.frameworks.torch import _SyftTensor

from syft.core.frameworks.torch import TorchHook
from syft.core.frameworks.torch import (
    _LocalTensor,
    _PointerTensor,
    _LogTensor,
    _FixedPrecisionTensor,
    _PlusIsMinusTensor,
    _GeneralizedPointerTensor,
    _SPDZTensor,
    _SNNTensor,
)
from syft.core.workers import VirtualWorker, SocketWorker
from syft.core.frameworks.numpy import array
from torch import Variable

from torch.autograd import Variable, Variable as Var
from torch.nn import Parameter

__all__ = [
    "core",
    "spdz",
    "dp",
    "TorchHook",
    "_LocalTensor",
    "_PointerTensor",
    "_LogTensor",
    "_FixedPrecisionTensor",
    "_PlusIsMinusTensor",
    "_GeneralizedPointerTensor",
    "_SPDZTensor",
    "_SNNTensor",
    "VirtualWorker",
    "SocketWorker",
    "array",
    "Variable",
<<<<<<< HEAD
=======
    "Var",
    "Parameter"
>>>>>>> 2cbe9ee3
]


import syft
import torch

for f in dir(torch):
    if "_" not in f:
        setattr(syft, f, getattr(torch, f))

setattr(syft, "deser", _SyftTensor.deser)


# TODO: figure out how to let this be hooked here so that it happens
# automatically when you import syft. Right now it breaks if you accidentally
# hook again or if you need to hook it with a special local_worker
# (such as SocketWorker)
# hook = TorchHook(verbose=False)<|MERGE_RESOLUTION|>--- conflicted
+++ resolved
@@ -18,7 +18,6 @@
 )
 from syft.core.workers import VirtualWorker, SocketWorker
 from syft.core.frameworks.numpy import array
-from torch import Variable
 
 from torch.autograd import Variable, Variable as Var
 from torch.nn import Parameter
@@ -40,11 +39,8 @@
     "SocketWorker",
     "array",
     "Variable",
-<<<<<<< HEAD
-=======
     "Var",
-    "Parameter"
->>>>>>> 2cbe9ee3
+    "Parameter",
 ]
 
 
