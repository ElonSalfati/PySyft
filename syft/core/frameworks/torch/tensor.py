--- conflicted
+++ resolved
@@ -48,7 +48,7 @@
                 pass
 
         if owner is not None:
-            if isinstance(owner, str):
+            if not isinstance(owner, sy.core.workers.BaseWorker):
                 owner = self.child.owner.get_worker(owner)
         self.owner = owner
 
@@ -203,7 +203,7 @@
             if not local_pointer:
                 ptr_id = self.id
             else:
-                ptr_id = int(10e10 * random.random())
+                ptr_id = random.randint(0, 10e10)
 
         if hasattr(self, "torch_type") and self.torch_type is not None:
             torch_type = self.torch_type
@@ -461,8 +461,6 @@
         tensor_command, torch_type = torch_utils.prepare_child_command(
             syft_command, replace_tensorvar_with_child=True
         )
-        # torch_utils.assert_has_only_torch_tensorvars(tensor_command)
-
         attr = tensor_command["command"]
         args = tensor_command["args"]
         kwargs = tensor_command["kwargs"]
@@ -501,67 +499,67 @@
             if torch_utils.is_variable(response):
                 # Also wrap the data if it's a variable (don't use wrap_command_with: the chain is not well formed yet)
                 syft_command["self"].child.data = response.data
+                response.data.parent = syft_command["self"].child.data.parent
                 # And wrap the grad if there is one
                 if response.grad is not None:
                     if response.grad.data.dim() > 0:
                         syft_command["self"].child.grad = response.grad
                     else:
                         syft_command["self"].child.grad.native_set_()
+                    response.grad.parent = syft_command["self"].child.grad.parent
+                # Finally, fix the links .data and .grad
+                if response.grad is None:
+                    torch_utils.link_var_chain_to_data_chain(
+                        syft_command["self"], response.data.child
+                    )
+                else:
+                    torch_utils.link_var_chain_to_data_and_grad_chains(
+                        syft_command["self"], response.data.child, response.grad.child
+                    )
 
             return_response = syft_command["self"]
-        else:
-            try:
-                assert isinstance(
-                    response._child, (_SPDZTensor, _SNNTensor, _FixedPrecisionTensor)
-                )
-                return response
-            # Else, the response if not self. Iterate over the response(s) and wrap with a syft tensor
-            except (AttributeError, AssertionError):
-                responses = response if isinstance(response, tuple) else (response,)
-                syft_responses = []
-                for resp in responses:
-                    if resp is None:  # Don't wrap None
+
+        elif hasattr(response, "child") and (
+            isinstance(response.child, (_SPDZTensor, _SNNTensor, _FixedPrecisionTensor))
+        ):
+            return response
+        # Else, the response if not self. Iterate over the response(s) and wrap with a syft tensor
+        else:
+
+            responses = response if isinstance(response, tuple) else (response,)
+            syft_responses = []
+            for resp in responses:
+                if resp is None:  # Don't wrap None
+                    syft_responses.append(resp)
+                    continue
+
+                if isinstance(resp, (int, float, bool)):
+                    # if not final worker, convert into Float Tensor, which comes with a _LocalTensor
+                    if owner.id != owner.hook.local_worker.id:
+                        resp = sy.zeros(1) + resp
+                    else:  # Else don't wrap it
                         syft_responses.append(resp)
                         continue
 
-                    if isinstance(resp, (int, float, bool)):
-                        # if not final worker, convert into Float Tensor, which comes with a _LocalTensor
-                        if owner.id != owner.hook.local_worker.id:
-                            resp = sy.zeros(1) + resp
-                        else:  # Else don't wrap it
-                            syft_responses.append(resp)
-                            continue
-
-                    syft_response = sy._LocalTensor(
-                        child=resp,
-                        parent=resp,
-                        owner=owner,
-                        torch_type=type(resp).__name__,
-                    )
-                    if torch_utils.is_variable(resp):
-                        syft_response.data = sy._LocalTensor(
-                            child=resp.data,
-                            parent=resp.data,
-                            owner=owner,
-                            torch_type=type(resp.data).__name__,
+                syft_response = sy._LocalTensor(
+                    child=resp, parent=resp, owner=owner, torch_type=type(resp).__name__
+                )
+
+                if torch_utils.is_variable(resp):
+                    if resp.grad is None:
+                        torch_utils.link_var_chain_to_data_chain(
+                            syft_response, resp.data.child
                         )
-                        if resp.grad is not None and not torch_utils.is_tensor_empty(
-                            resp.grad
-                        ):
-                            syft_response.grad = sy._LocalTensor(
-                                child=resp.grad,
-                                parent=resp.grad,
-                                owner=owner,
-                                torch_type=type(resp.grad).__name__,
-                            )
-
-                    syft_responses.append(syft_response)
-
-                return_response = (
-                    tuple(syft_responses)
-                    if len(syft_responses) > 1
-                    else syft_responses[0]
-                )
+                    else:
+                        torch_utils.link_var_chain_to_data_and_grad_chains(
+                            syft_response, resp.data.child, resp.grad.child
+                        )
+
+                syft_responses.append(syft_response)
+
+            return_response = (
+                tuple(syft_responses) if len(syft_responses) > 1 else syft_responses[0]
+            )
 
         return return_response
 
@@ -967,7 +965,10 @@
 
     def register_pointer(self):
         worker = self.owner
-        location = self.location.id
+        if isinstance(self.location, int):
+            location = self.location
+        else:
+            location = self.location.id
         id_at_location = self.id_at_location
         # Add the remote address
         worker._pointers[location][id_at_location] = self.id
@@ -976,7 +977,8 @@
     def handle_call(cls, syft_command, owner):
         """_PointerTensor has an overloaded handle_call function because it
         converts the command to torch tensors and send it over the network."""
-        tensor_command = torch_utils.wrap_command_pre_ser(syft_command)
+
+        tensor_command = torch_utils.wrap_command(syft_command)
 
         attr = tensor_command["command"]
         args = tensor_command["args"]
@@ -1002,6 +1004,11 @@
         # pointer, instead jof returning the new wrapper created in response
         if has_self and utils.is_in_place_method(attr):
             return syft_command["self"]
+
+        if torch_utils.is_variable(response):
+            torch_utils.link_var_chain_to_data_and_grad_chains(
+                response, response.data, response.grad
+            )
 
         # Perform the un-wrap: remove the head on all chains (also .data and .grad if any)
         response, _ = torch_utils.get_child_command(response)
@@ -1134,6 +1141,8 @@
             if hasattr(self.parent, "data"):
                 self.owner.register(tensorvar.data.child)
 
+        torch_utils.fix_chain_ends(tensorvar)
+
         return tensorvar
 
     def get_shape(self):
@@ -1295,15 +1304,9 @@
         return self
 
     def decode(self):
-<<<<<<< HEAD
-        save = self.child.child * 1
-        self.child.child = None # <-- This is doing magic things
-        value = torch.fmod(self.child.long(), self.field)
-=======
         save = self.child.child + 0
         self.child.child = None  # <-- This is doing magic things
         value = self.child.long() % self.field
->>>>>>> 8d078978
         if len(value.size()) == 0:
             # raise TypeError("Can't decode empty tensor")
             return None
@@ -1583,15 +1586,15 @@
     def __add__(self, other):
 
         a, b = self.check_and_scale_precision_if_needed(other)
-        return torch.fmod((a + b), self.field)
+        return (a + b) % self.field
 
     def __sub__(self, other):
         a, b = self.check_and_scale_precision_if_needed(other)
-        return torch.fmod((a - b), self.field)
+        return (a - b) % self.field
 
     def __rsub__(self, other):
         a, b = self.check_and_scale_precision_if_needed(other)
-        return torch.fmod((b - a), self.field)
+        return (b - a) % self.field
 
     def __mul__(self, other):
         a, b = self.check_and_scale_precision_if_needed(other)
@@ -1602,88 +1605,95 @@
 
         a, b = self.check_and_scale_precision_if_needed(other)
         result = (a > b).long() * self.base ** self.precision_fractional
-
-        result = sy._FixedPrecisionTensor(result,
-                                          base=self.base,
-                                          field=self.field,
-                                          precision_fractional=self.precision_fractional,
-                                          precision_integral=self.precision_integral,
-                                          already_encoded=True).wrap(True)
-
+        result = sy._FixedPrecisionTensor(
+            result,
+            base=self.base,
+            field=self.field,
+            precision_fractional=self.precision_fractional,
+            precision_integral=self.precision_integral,
+            already_encoded=True,
+        ).wrap(True)
         return result
 
     def __lt__(self, other):
 
         a, b = self.check_and_scale_precision_if_needed(other)
         result = (a < b).long() * self.base ** self.precision_fractional
-
-        result = sy._FixedPrecisionTensor(result,
-                                          base=self.base,
-                                          field=self.field,
-                                          precision_fractional=self.precision_fractional,
-                                          precision_integral=self.precision_integral,
-                                          already_encoded=True).wrap(True)
-
+        result = sy._FixedPrecisionTensor(
+            result,
+            base=self.base,
+            field=self.field,
+            precision_fractional=self.precision_fractional,
+            precision_integral=self.precision_integral,
+            already_encoded=True,
+        ).wrap(True)
         return result
 
     def __ge__(self, other):
 
         a, b = self.check_and_scale_precision_if_needed(other)
         result = (a >= b).long() * self.base ** self.precision_fractional
-
-        result = sy._FixedPrecisionTensor(result,
-                                          base=self.base,
-                                          field=self.field,
-                                          precision_fractional=self.precision_fractional,
-                                          precision_integral=self.precision_integral,
-                                          already_encoded=True).wrap(True)
-
+        result = sy._FixedPrecisionTensor(
+            result,
+            base=self.base,
+            field=self.field,
+            precision_fractional=self.precision_fractional,
+            precision_integral=self.precision_integral,
+            already_encoded=True,
+        ).wrap(True)
         return result
 
     def __le__(self, other):
 
         a, b = self.check_and_scale_precision_if_needed(other)
         result = (a <= b).long() * self.base ** self.precision_fractional
-
-        result = sy._FixedPrecisionTensor(result,
-                                          base=self.base,
-                                          field=self.field,
-                                          precision_fractional=self.precision_fractional,
-                                          precision_integral=self.precision_integral,
-                                          already_encoded=True).wrap(True)
-
+        result = sy._FixedPrecisionTensor(
+            result,
+            base=self.base,
+            field=self.field,
+            precision_fractional=self.precision_fractional,
+            precision_integral=self.precision_integral,
+            already_encoded=True,
+        ).wrap(True)
         return result
 
     def __eq__(self, other):
 
         a, b = self.check_and_scale_precision_if_needed(other)
         result = (a == b).long() * self.base ** self.precision_fractional
-
-        result = sy._FixedPrecisionTensor(result,
-                                          base=self.base,
-                                          field=self.field,
-                                          precision_fractional=self.precision_fractional,
-                                          precision_integral=self.precision_integral,
-                                          already_encoded=True).wrap(True)
-
+        result = sy._FixedPrecisionTensor(
+            result,
+            base=self.base,
+            field=self.field,
+            precision_fractional=self.precision_fractional,
+            precision_integral=self.precision_integral,
+            already_encoded=True,
+        ).wrap(True)
         return result
 
     def __div__(self, other):
         # if other is not a fixed tensor, convert it to a fixed one
-
-        if (not hasattr(other, 'precision_fractional')):
-            other = other.fix_precision(precision_fractional = self.precision_fractional)
-
-        if (self.precision_fractional > other.precision_fractional):
-            gp_response = (self.child / other.child * 10 ** other.precision_fractional)
-        elif (self.precision_fractional < other.precision_fractional):
-            gp_response = ((self.child *10 ** (2 * other.precision_fractional
-                           - self.precision_fractional)) / other.child)
-        else:
-            gp_response = (self.child * 10 ** self.precision_fractional / other.child)
-            
-        return torch.fmod(gp_response, self.field)
-
+        if not hasattr(other, "precision_fractional"):
+            other = other.fix_precision(precision_fractional=self.precision_fractional)
+
+        if self.precision_fractional == other.precision_fractional:
+            gp_response = (
+                self.child * 10 ** self.precision_fractional / other.child
+            ) % self.field
+        elif self.precision_fractional > other.precision_fractional:
+            gp_response = (
+                self.child / other.child * 10 ** other.precision_fractional
+            ) % self.field
+
+        elif self.precision_fractional < other.precision_fractional:
+            gp_response = (
+                (
+                    self.child
+                    * 10 ** (2 * other.precision_fractional - self.precision_fractional)
+                )
+                / other.child
+            ) % self.field
+        return gp_response
 
     # def __mul__(self, other):
     #     # if other is not a fixed tensor, convert it to a fixed one
@@ -1993,7 +2003,7 @@
         return gp_response
 
     def cumsum(self, *args, **kwargs):
-        gp_response = torch.fmod(self.child.cumsum(*args, **kwargs), spdz.field)
+        gp_response = self.child.cumsum(*args, **kwargs) % spdz.field
         return gp_response
 
     def __mul__(self, other):
@@ -2107,7 +2117,7 @@
             var.child = None
             if hasattr(self, "grad") and self.grad is not None:
                 var_grad = self.grad.shares.child.sum_get()
-                value = torch.fmod(var_grad.data, spdz.field)
+                value = var_grad.data % spdz.field
                 # TODO: Add this thing for negative values
                 # gate = (value > spdz.torch_max_value).long()
                 # neg_nums = (value - spdz.torch_field) * gate
@@ -2118,7 +2128,7 @@
                 var.assign_grad_(var_grad)
             return var
         # TODO: have deregister_ptr do something
-        value = torch.fmod(self.shares.child.sum_get(), spdz.field)
+        value = self.shares.child.sum_get() % spdz.field
 
         gate = (value > spdz.torch_max_value).long()
 
@@ -2316,7 +2326,10 @@
             x_gp = _GeneralizedPointerTensor(
                 pointer_shares_dict, torch_type="syft.LongTensor"
             ).on(self_copy)
-
+            if is_variable:
+                torch_utils.link_var_chain_to_data_and_grad_chains(
+                    x_gp, x_gp.data, x_gp.grad
+                )
             x_mpc = _SNNTensor(x_gp, torch_type="syft.LongTensor").on(self)
             if is_variable:
                 torch_utils.link_var_chain_to_data_and_grad_chains(
@@ -2504,12 +2517,7 @@
 
     def ser(self, private, as_dict=True):
         key = encode.get_serialized_key(self)
-
-        data = (
-            self.tolist()
-            if not private and not torch_utils.is_tensor_empty(self)
-            else []
-        )
+        data = self.tolist() if not private else []
         tensor_msg = {
             "torch_type": type(self).__name__,
             "data": data,
@@ -2521,12 +2529,6 @@
             return msgpack.packb({key: tensor_msg}, use_bin_type=True)
 
     @staticmethod
-    def ser_wrap(torch_type, child):
-        key = "__" + torch_type + "__"
-        tensor_msg = {"torch_type": torch_type, "data": [], "child": child}
-        return {key: tensor_msg}
-
-    @staticmethod
     def deser(obj_type, msg_obj, worker, acquire):
         child_type, child_obj = torch_utils.extract_type_and_obj(msg_obj["child"])
         syft_obj = sy._SyftTensor.deser_routing(child_type, child_obj, worker, acquire)
@@ -2542,7 +2544,9 @@
         # This would imply overload differently the __init__ to provide an owner for the child attr.
         worker.hook.local_worker.de_register(tensorvar)
 
-        torch_utils.fix_chain_structure(tensorvar)
+        # Ensure that the loop is made, if needed
+        if isinstance(torch_utils.find_tail_of_chain(tensorvar), sy._LocalTensor):
+            torch_utils.fix_chain_ends(tensorvar)
 
         return tensorvar
 
@@ -2588,7 +2592,7 @@
             worker = self.owner.get_worker(worker)
 
         if ptr_id is None:
-            ptr_id = int(10e10 * random.random())
+            ptr_id = random.randint(0, 10e10)
 
         obj_id = self.child.id
 
@@ -2713,7 +2717,7 @@
         (new_id, new_data_id, new_grad_id, new_grad_data_id) = utils.map_tuple(
             None,
             (new_id, new_data_id, new_grad_id, new_grad_data_id),
-            lambda id: id if id is not None else int(10e10 * random.random()),
+            lambda id: id if id is not None else random.randint(0, 10e10),
         )
 
         # Store tensorvar ids
@@ -2752,8 +2756,6 @@
             wrapper.parent = None
 
         torch_utils.link_var_chain_to_data_and_grad_chains(self, self.data, self.grad)
-        # todo: fix this in link_var_chain_to_data_and_grad_chains
-        self.child.grad.data = self.grad.data.child
 
         return self
 
@@ -2804,8 +2806,16 @@
                 if self.grad is not None and variable.grad is not None:
                     self.grad.data = variable.grad.data
 
-            torch_utils.fix_chain_structure(self, self.data, self.grad)
-            # torch_utils.assert_is_chain_well_formed(self)
+            torch_utils.fix_chain_ends(self)
+            if self.grad is not None:
+                torch_utils.link_var_chain_to_data_and_grad_chains(
+                    self, self.data, self.grad
+                )
+            else:
+                torch_utils.link_var_chain_to_data_chain(self, self.data)
+
+            torch_utils.fix_chain_ends(self)
+            torch_utils.assert_is_chain_well_formed(self)
             return self
 
         return variable
@@ -2833,19 +2843,6 @@
             return msgpack.packb({key: tensor_msg}, use_bin_type=True)
 
     @staticmethod
-    def ser_wrap(torch_type, child, data=None, grad=None):
-        key = "__" + torch_type + "__"
-        var_msg = {"torch_type": torch_type, "child": child}
-        if data is not None:
-            var_msg["data"] = sy.FloatTensor.ser_wrap(data.torch_type, data)
-        if grad is not None:
-            var_msg["grad"] = sy.Variable.ser_wrap(
-                grad.torch_type, grad, grad.data, None
-            )
-
-        return {key: var_msg}
-
-    @staticmethod
     def deser(obj_type, msg_obj, worker, acquire, is_head=False):
         child_type, msg_child = torch_utils.extract_type_and_obj(msg_obj["child"])
         var_syft_obj = sy._SyftTensor.deser_routing(
@@ -2899,8 +2896,14 @@
         variable.child = var_syft_obj
         var_syft_obj.parent = variable
 
-        # Fix chain ends and links between chains
-        torch_utils.fix_chain_structure(variable, variable.data, variable.grad)
+        # Re-assign the data, and propagate deeply
+        torch_utils.fix_chain_ends(variable)
+        if var_grad is None:
+            torch_utils.link_var_chain_to_data_chain(variable, var_data)
+        else:
+            torch_utils.link_var_chain_to_data_and_grad_chains(
+                variable, var_data, var_grad
+            )
 
         return variable
 
