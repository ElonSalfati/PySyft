--- conflicted
+++ resolved
@@ -423,12 +423,19 @@
         self.params_func("view_", new_dim, return_response=False)
         return self
 
-<<<<<<< HEAD
     def exp(self):
         """
         Computes exponential of each element of the tensor.
         Parameters
-=======
+        ----------
+        Returns
+        -------
+        IntTensor
+
+            Output tensor
+        """
+        return self.no_params_func("exp", return_response=True)
+
     def unfold(self, dim, size, step):
         """
         Returns a tensor which contains all slices of size `size` from `self` tensor in the dimension `dim`.
@@ -437,17 +444,6 @@
             dim (int) – dimension in which unfolding happens
             size (int) – the size of each slice that is unfolded
             step (int) – the step between each slice
->>>>>>> ea0974a8
-        ----------
-        Returns
-        -------
-        IntTensor
-<<<<<<< HEAD
-            Output tensor
-        """
-        return self.no_params_func("exp", return_response=True)
-=======
             Output Tensor
         """
         return self.params_func("unfold", [dim, size, step], return_response=True)
->>>>>>> ea0974a8
