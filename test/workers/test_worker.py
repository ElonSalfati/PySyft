--- conflicted
+++ resolved
@@ -1,9 +1,6 @@
-<<<<<<< HEAD
-=======
 from unittest import TestCase
 
 from syft.exceptions import WorkerNotFoundException
->>>>>>> 09575fb8
 from syft.workers import VirtualWorker
 
 
@@ -18,10 +15,8 @@
 
     bob.get_worker("the_unknown_worker")
 
-<<<<<<< HEAD
     bob.add_worker(alice)
-=======
-        bob.add_worker(alice)
+
 
 
 class TestWorker(TestCase):
@@ -45,4 +40,3 @@
         # if an instance of virtual worker is given it doesn't fail
         assert bob.get_worker(charlie).id == charlie.id
         assert charlie.id in bob._known_workers
->>>>>>> 09575fb8
