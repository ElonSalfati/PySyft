--- conflicted
+++ resolved
@@ -140,19 +140,7 @@
 
         assert numpy.array_equal(arr, arr_serialized_deserialized)
 
-<<<<<<< HEAD
     def test_compress_decompress_lz4(self):
-=======
-    def test_compressed_ndarray_serde(self):
-        arr = numpy.random.random((100, 100))
-        arr_serialized = serialize(arr, compress=True)
-
-        arr_serialized_deserialized = deserialize(arr_serialized, compressed=True)
-
-        assert numpy.array_equal(arr, arr_serialized_deserialized)
-
-    def test_compress_decompress(self):
->>>>>>> ce118af0
         original = msgpack.dumps([1, 2, 3])
         compressed = _compress(original)
         decompressed = _decompress(compressed)
